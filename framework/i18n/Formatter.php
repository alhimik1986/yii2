<?php
/**
 * @link http://www.yiiframework.com/
 * @copyright Copyright (c) 2008 Yii Software LLC
 * @license http://www.yiiframework.com/license/
 */

namespace yii\i18n;

use DateInterval;
use DateTime;
use DateTimeInterface;
use DateTimeZone;
use IntlDateFormatter;
use NumberFormatter;
use Yii;
use yii\base\Component;
use yii\base\InvalidConfigException;
use yii\base\InvalidArgumentException;
use yii\helpers\FormatConverter;
use yii\helpers\HtmlPurifier;
use yii\helpers\Html;

/**
 * Formatter provides a set of commonly used data formatting methods.
 *
 * The formatting methods provided by Formatter are all named in the form of `asXyz()`.
 * The behavior of some of them may be configured via the properties of Formatter. For example,
 * by configuring [[dateFormat]], one may control how [[asDate()]] formats the value into a date string.
 *
 * Formatter is configured as an application component in [[\yii\base\Application]] by default.
 * You can access that instance via `Yii::$app->formatter`.
 *
 * The Formatter class is designed to format values according to a [[locale]]. For this feature to work
 * the [PHP intl extension](http://php.net/manual/en/book.intl.php) has to be installed.
 * Most of the methods however work also if the PHP intl extension is not installed by providing
 * a fallback implementation. Without intl month and day names are in English only.
 * Note that even if the intl extension is installed, formatting date and time values for years >=2038 or <=1901
 * on 32bit systems will fall back to the PHP implementation because intl uses a 32bit UNIX timestamp internally.
 * On a 64bit system the intl formatter is used in all cases if installed.
 *
 * @author Qiang Xue <qiang.xue@gmail.com>
 * @author Enrica Ruedin <e.ruedin@guggach.com>
 * @author Carsten Brandt <mail@cebe.cc>
 * @since 2.0
 */
class Formatter extends Component
{
    /**
     * @var string the text to be displayed when formatting a `null` value.
     * Defaults to `'<span class="not-set">(not set)</span>'`, where `(not set)`
     * will be translated according to [[locale]].
     */
    public $nullDisplay;
    /**
     * @var array the text to be displayed when formatting a boolean value. The first element corresponds
     * to the text displayed for `false`, the second element for `true`.
     * Defaults to `['No', 'Yes']`, where `Yes` and `No`
     * will be translated according to [[locale]].
     */
    public $booleanFormat;
    /**
     * @var string the locale ID that is used to localize the date and number formatting.
     * For number and date formatting this is only effective when the
     * [PHP intl extension](http://php.net/manual/en/book.intl.php) is installed.
     * If not set, [[\yii\base\Application::language]] will be used.
     */
    public $locale;
    /**
     * @var string the time zone to use for formatting time and date values.
     *
     * This can be any value that may be passed to [date_default_timezone_set()](http://www.php.net/manual/en/function.date-default-timezone-set.php)
     * e.g. `UTC`, `Europe/Berlin` or `America/Chicago`.
     * Refer to the [php manual](http://www.php.net/manual/en/timezones.php) for available time zones.
     * If this property is not set, [[\yii\base\Application::timeZone]] will be used.
     *
     * Note that the default time zone for input data is assumed to be UTC by default if no time zone is included in the input date value.
     * If you store your data in a different time zone in the database, you have to adjust [[defaultTimeZone]] accordingly.
     */
    public $timeZone;
    /**
     * @var string the time zone that is assumed for input values if they do not include a time zone explicitly.
     *
     * The value must be a valid time zone identifier, e.g. `UTC`, `Europe/Berlin` or `America/Chicago`.
     * Please refer to the [php manual](http://www.php.net/manual/en/timezones.php) for available time zones.
     *
     * It defaults to `UTC` so you only have to adjust this value if you store datetime values in another time zone in your database.
     *
     * @since 2.0.1
     */
    public $defaultTimeZone = 'UTC';
    /**
     * @var string the default format string to be used to format a [[asDate()|date]].
     * This can be "short", "medium", "long", or "full", which represents a preset format of different lengths.
     *
     * It can also be a custom format as specified in the [ICU manual](http://userguide.icu-project.org/formatparse/datetime#TOC-Date-Time-Format-Syntax).
     * Alternatively this can be a string prefixed with `php:` representing a format that can be recognized by the
     * PHP [date()](http://php.net/manual/en/function.date.php)-function.
     *
     * For example:
     *
     * ```php
     * 'MM/dd/yyyy' // date in ICU format
     * 'php:m/d/Y' // the same date in PHP format
     * ```
     */
    public $dateFormat = 'medium';
    /**
     * @var string the default format string to be used to format a [[asTime()|time]].
     * This can be "short", "medium", "long", or "full", which represents a preset format of different lengths.
     *
     * It can also be a custom format as specified in the [ICU manual](http://userguide.icu-project.org/formatparse/datetime#TOC-Date-Time-Format-Syntax).
     * Alternatively this can be a string prefixed with `php:` representing a format that can be recognized by the
     * PHP [date()](http://php.net/manual/en/function.date.php)-function.
     *
     * For example:
     *
     * ```php
     * 'HH:mm:ss' // time in ICU format
     * 'php:H:i:s' // the same time in PHP format
     * ```
     */
    public $timeFormat = 'medium';
    /**
     * @var string the default format string to be used to format a [[asDatetime()|date and time]].
     * This can be "short", "medium", "long", or "full", which represents a preset format of different lengths.
     *
     * It can also be a custom format as specified in the [ICU manual](http://userguide.icu-project.org/formatparse/datetime#TOC-Date-Time-Format-Syntax).
     *
     * Alternatively this can be a string prefixed with `php:` representing a format that can be recognized by the
     * PHP [date()](http://php.net/manual/en/function.date.php)-function.
     *
     * For example:
     *
     * ```php
     * 'MM/dd/yyyy HH:mm:ss' // date and time in ICU format
     * 'php:m/d/Y H:i:s' // the same date and time in PHP format
     * ```
     */
    public $datetimeFormat = 'medium';
    /**
     * @var \IntlCalendar|int|null the calendar to be used for date formatting. The value of this property will be directly
     * passed to the [constructor of the `IntlDateFormatter` class](http://php.net/manual/en/intldateformatter.create.php).
     *
     * Defaults to `null`, which means the Gregorian calendar will be used. You may also explicitly pass the constant
     * `\IntlDateFormatter::GREGORIAN` for Gregorian calendar.
     *
     * To use an alternative calendar like for example the [Jalali calendar](https://en.wikipedia.org/wiki/Jalali_calendar),
     * set this property to `\IntlDateFormatter::TRADITIONAL`.
     * The calendar must then be specified in the [[locale]], for example for the persian calendar the configuration for the formatter would be:
     *
     * ```php
     * 'formatter' => [
     *     'locale' => 'fa_IR@calendar=persian',
     *     'calendar' => \IntlDateFormatter::TRADITIONAL,
     * ],
     * ```
     *
     * Available calendar names can be found in the [ICU manual](http://userguide.icu-project.org/datetime/calendar).
     *
     * Since PHP 5.5 you may also use an instance of the [[\IntlCalendar]] class.
     * Check the [PHP manual](http://php.net/manual/en/intldateformatter.create.php) for more details.
     *
     * If the [PHP intl extension](http://php.net/manual/en/book.intl.php) is not available, setting this property will have no effect.
     *
     * @see http://php.net/manual/en/intldateformatter.create.php
     * @see http://php.net/manual/en/class.intldateformatter.php#intl.intldateformatter-constants.calendartypes
     * @see http://php.net/manual/en/class.intlcalendar.php
     * @since 2.0.7
     */
    public $calendar;
    /**
     * @var string the character displayed as the decimal point when formatting a number.
     * If not set, the decimal separator corresponding to [[locale]] will be used.
     * If [PHP intl extension](http://php.net/manual/en/book.intl.php) is not available, the default value is '.'.
     */
    public $decimalSeparator;
    /**
     * @var string the character displayed as the thousands separator (also called grouping separator) character when formatting a number.
     * If not set, the thousand separator corresponding to [[locale]] will be used.
     * If [PHP intl extension](http://php.net/manual/en/book.intl.php) is not available, the default value is ','.
     */
    public $thousandSeparator;
    /**
     * @var array a list of name value pairs that are passed to the
     * intl [Numberformatter::setAttribute()](http://php.net/manual/en/numberformatter.setattribute.php) method of all
     * the number formatter objects created by [[createNumberFormatter()]].
     * This property takes only effect if the [PHP intl extension](http://php.net/manual/en/book.intl.php) is installed.
     *
     * Please refer to the [PHP manual](http://php.net/manual/en/class.numberformatter.php#intl.numberformatter-constants.unumberformatattribute)
     * for the possible options.
     *
     * For example to adjust the maximum and minimum value of fraction digits you can configure this property like the following:
     *
     * ```php
     * [
     *     NumberFormatter::MIN_FRACTION_DIGITS => 0,
     *     NumberFormatter::MAX_FRACTION_DIGITS => 2,
     * ]
     * ```
     */
    public $numberFormatterOptions = [];
    /**
     * @var array a list of name value pairs that are passed to the
     * intl [Numberformatter::setTextAttribute()](http://php.net/manual/en/numberformatter.settextattribute.php) method of all
     * the number formatter objects created by [[createNumberFormatter()]].
     * This property takes only effect if the [PHP intl extension](http://php.net/manual/en/book.intl.php) is installed.
     *
     * Please refer to the [PHP manual](http://php.net/manual/en/class.numberformatter.php#intl.numberformatter-constants.unumberformattextattribute)
     * for the possible options.
     *
     * For example to change the minus sign for negative numbers you can configure this property like the following:
     *
     * ```php
     * [
     *     NumberFormatter::NEGATIVE_PREFIX => 'MINUS',
     * ]
     * ```
     */
    public $numberFormatterTextOptions = [];
    /**
     * @var array a list of name value pairs that are passed to the
     * intl [Numberformatter::setSymbol()](http://php.net/manual/en/numberformatter.setsymbol.php) method of all
     * the number formatter objects created by [[createNumberFormatter()]].
     * This property takes only effect if the [PHP intl extension](http://php.net/manual/en/book.intl.php) is installed.
     *
     * Please refer to the [PHP manual](http://php.net/manual/en/class.numberformatter.php#intl.numberformatter-constants.unumberformatsymbol)
     * for the possible options.
     *
     * For example to choose a custom currency symbol, e.g. [U+20BD](http://unicode-table.com/en/20BD/) instead of `руб.` for Russian Ruble:
     *
     * ```php
     * [
     *     NumberFormatter::CURRENCY_SYMBOL => '₽',
     * ]
     * ```
     *
     * @since 2.0.4
     */
    public $numberFormatterSymbols = [];
    /**
     * @var string the 3-letter ISO 4217 currency code indicating the default currency to use for [[asCurrency]].
     * If not set, the currency code corresponding to [[locale]] will be used.
     * Note that in this case the [[locale]] has to be specified with a country code, e.g. `en-US` otherwise it
     * is not possible to determine the default currency.
     */
    public $currencyCode;
    /**
     * @var int the base at which a kilobyte is calculated (1000 or 1024 bytes per kilobyte), used by [[asSize]] and [[asShortSize]].
     * Defaults to 1024.
     */
    public $sizeFormatBase = 1024;

    /**
     * @var bool whether the [PHP intl extension](http://php.net/manual/en/book.intl.php) is loaded.
     */
    private $_intlLoaded = false;


    /**
     * @inheritdoc
     */
    public function init()
    {
        if ($this->timeZone === null) {
            $this->timeZone = Yii::$app->timeZone;
        }
        if ($this->locale === null) {
            $this->locale = Yii::$app->language;
        }
        if ($this->booleanFormat === null) {
            $this->booleanFormat = [Yii::t('yii', 'No', [], $this->locale), Yii::t('yii', 'Yes', [], $this->locale)];
        }
        if ($this->nullDisplay === null) {
            $this->nullDisplay = '<span class="not-set">' . Yii::t('yii', '(not set)', [], $this->locale) . '</span>';
        }
        $this->_intlLoaded = extension_loaded('intl');
        if (!$this->_intlLoaded) {
            if ($this->decimalSeparator === null) {
                $this->decimalSeparator = '.';
            }
            if ($this->thousandSeparator === null) {
                $this->thousandSeparator = ',';
            }
        }
    }

    /**
     * Formats the value based on the given format type.
     * This method will call one of the "as" methods available in this class to do the formatting.
     * For type "xyz", the method "asXyz" will be used. For example, if the format is "html",
     * then [[asHtml()]] will be used. Format names are case insensitive.
     * @param mixed $value the value to be formatted.
     * @param string|array $format the format of the value, e.g., "html", "text". To specify additional
     * parameters of the formatting method, you may use an array. The first element of the array
     * specifies the format name, while the rest of the elements will be used as the parameters to the formatting
     * method. For example, a format of `['date', 'Y-m-d']` will cause the invocation of `asDate($value, 'Y-m-d')`.
     * @return string the formatting result.
     * @throws InvalidArgumentException if the format type is not supported by this class.
     */
    public function format($value, $format)
    {
        if (is_array($format)) {
            if (!isset($format[0])) {
                throw new InvalidArgumentException('The $format array must contain at least one element.');
            }
            $f = $format[0];
            $format[0] = $value;
            $params = $format;
            $format = $f;
        } else {
            $params = [$value];
        }
        $method = 'as' . $format;
        if ($this->hasMethod($method)) {
            return call_user_func_array([$this, $method], $params);
        } else {
            throw new InvalidArgumentException("Unknown format type: $format");
        }
    }


    // simple formats


    /**
     * Formats the value as is without any formatting.
     * This method simply returns back the parameter without any format.
     * The only exception is a `null` value which will be formatted using [[nullDisplay]].
     * @param mixed $value the value to be formatted.
     * @return string the formatted result.
     */
    public function asRaw($value)
    {
        if ($value === null) {
            return $this->nullDisplay;
        }
        return $value;
    }

    /**
     * Formats the value as an HTML-encoded plain text.
     * @param string $value the value to be formatted.
     * @return string the formatted result.
     */
    public function asText($value)
    {
        if ($value === null) {
            return $this->nullDisplay;
        }
        return Html::encode($value);
    }

    /**
     * Formats the value as an HTML-encoded plain text with newlines converted into breaks.
     * @param string $value the value to be formatted.
     * @return string the formatted result.
     */
    public function asNtext($value)
    {
        if ($value === null) {
            return $this->nullDisplay;
        }
        return nl2br(Html::encode($value));
    }

    /**
     * Formats the value as HTML-encoded text paragraphs.
     * Each text paragraph is enclosed within a `<p>` tag.
     * One or multiple consecutive empty lines divide two paragraphs.
     * @param string $value the value to be formatted.
     * @return string the formatted result.
     */
    public function asParagraphs($value)
    {
        if ($value === null) {
            return $this->nullDisplay;
        }
        return str_replace('<p></p>', '', '<p>' . preg_replace('/\R{2,}/u', "</p>\n<p>", Html::encode($value)) . '</p>');
    }

    /**
     * Formats the value as HTML text.
     * The value will be purified using [[HtmlPurifier]] to avoid XSS attacks.
     * Use [[asRaw()]] if you do not want any purification of the value.
     * @param string $value the value to be formatted.
     * @param array|null $config the configuration for the HTMLPurifier class.
     * @return string the formatted result.
     */
    public function asHtml($value, $config = null)
    {
        if ($value === null) {
            return $this->nullDisplay;
        }
        return HtmlPurifier::process($value, $config);
    }

    /**
     * Formats the value as a mailto link.
     * @param string $value the value to be formatted.
     * @param array $options the tag options in terms of name-value pairs. See [[Html::mailto()]].
     * @return string the formatted result.
     */
    public function asEmail($value, $options = [])
    {
        if ($value === null) {
            return $this->nullDisplay;
        }
        return Html::mailto(Html::encode($value), $value, $options);
    }

    /**
     * Formats the value as an image tag.
     * @param mixed $value the value to be formatted.
     * @param array $options the tag options in terms of name-value pairs. See [[Html::img()]].
     * @return string the formatted result.
     */
    public function asImage($value, $options = [])
    {
        if ($value === null) {
            return $this->nullDisplay;
        }
        return Html::img($value, $options);
    }

    /**
     * Formats the value as a hyperlink.
     * @param mixed $value the value to be formatted.
     * @param array $options the tag options in terms of name-value pairs. See [[Html::a()]].
     * @return string the formatted result.
     */
    public function asUrl($value, $options = [])
    {
        if ($value === null) {
            return $this->nullDisplay;
        }
        $url = $value;
        if (strpos($url, '://') === false) {
            $url = 'http://' . $url;
        }

        return Html::a(Html::encode($value), $url, $options);
    }

    /**
     * Formats the value as a boolean.
     * @param mixed $value the value to be formatted.
     * @return string the formatted result.
     * @see booleanFormat
     */
    public function asBoolean($value)
    {
        if ($value === null) {
            return $this->nullDisplay;
        }

        return $value ? $this->booleanFormat[1] : $this->booleanFormat[0];
    }


    // date and time formats


    /**
     * Formats the value as a date.
     * @param int|string|DateTime $value the value to be formatted. The following
     * types of value are supported:
     *
     * - an integer representing a UNIX timestamp
     * - a string that can be [parsed to create a DateTime object](http://php.net/manual/en/datetime.formats.php).
     *   The timestamp is assumed to be in [[defaultTimeZone]] unless a time zone is explicitly given.
     * - a PHP [DateTime](http://php.net/manual/en/class.datetime.php) object
     *
     * @param string $format the format used to convert the value into a date string.
     * If null, [[dateFormat]] will be used.
     *
     * This can be "short", "medium", "long", or "full", which represents a preset format of different lengths.
     * It can also be a custom format as specified in the [ICU manual](http://userguide.icu-project.org/formatparse/datetime).
     *
     * Alternatively this can be a string prefixed with `php:` representing a format that can be recognized by the
     * PHP [date()](http://php.net/manual/en/function.date.php)-function.
     *
     * @return string the formatted result.
     * @throws InvalidArgumentException if the input value can not be evaluated as a date value.
     * @throws InvalidConfigException if the date format is invalid.
     * @see dateFormat
     */
    public function asDate($value, $format = null)
    {
        if ($format === null) {
            $format = $this->dateFormat;
        }
        return $this->formatDateTimeValue($value, $format, 'date');
    }

    /**
     * Formats the value as a time.
     * @param int|string|DateTime $value the value to be formatted. The following
     * types of value are supported:
     *
     * - an integer representing a UNIX timestamp
     * - a string that can be [parsed to create a DateTime object](http://php.net/manual/en/datetime.formats.php).
     *   The timestamp is assumed to be in [[defaultTimeZone]] unless a time zone is explicitly given.
     * - a PHP [DateTime](http://php.net/manual/en/class.datetime.php) object
     *
     * @param string $format the format used to convert the value into a date string.
     * If null, [[timeFormat]] will be used.
     *
     * This can be "short", "medium", "long", or "full", which represents a preset format of different lengths.
     * It can also be a custom format as specified in the [ICU manual](http://userguide.icu-project.org/formatparse/datetime).
     *
     * Alternatively this can be a string prefixed with `php:` representing a format that can be recognized by the
     * PHP [date()](http://php.net/manual/en/function.date.php)-function.
     *
     * @return string the formatted result.
     * @throws InvalidArgumentException if the input value can not be evaluated as a date value.
     * @throws InvalidConfigException if the date format is invalid.
     * @see timeFormat
     */
    public function asTime($value, $format = null)
    {
        if ($format === null) {
            $format = $this->timeFormat;
        }
        return $this->formatDateTimeValue($value, $format, 'time');
    }

    /**
     * Formats the value as a datetime.
     * @param int|string|DateTime $value the value to be formatted. The following
     * types of value are supported:
     *
     * - an integer representing a UNIX timestamp
     * - a string that can be [parsed to create a DateTime object](http://php.net/manual/en/datetime.formats.php).
     *   The timestamp is assumed to be in [[defaultTimeZone]] unless a time zone is explicitly given.
     * - a PHP [DateTime](http://php.net/manual/en/class.datetime.php) object
     *
     * @param string $format the format used to convert the value into a date string.
     * If null, [[dateFormat]] will be used.
     *
     * This can be "short", "medium", "long", or "full", which represents a preset format of different lengths.
     * It can also be a custom format as specified in the [ICU manual](http://userguide.icu-project.org/formatparse/datetime).
     *
     * Alternatively this can be a string prefixed with `php:` representing a format that can be recognized by the
     * PHP [date()](http://php.net/manual/en/function.date.php)-function.
     *
     * @return string the formatted result.
     * @throws InvalidArgumentException if the input value can not be evaluated as a date value.
     * @throws InvalidConfigException if the date format is invalid.
     * @see datetimeFormat
     */
    public function asDatetime($value, $format = null)
    {
        if ($format === null) {
            $format = $this->datetimeFormat;
        }
        return $this->formatDateTimeValue($value, $format, 'datetime');
    }

    /**
     * @var array map of short format names to IntlDateFormatter constant values.
     */
    private $_dateFormats = [
        'short'  => 3, // IntlDateFormatter::SHORT,
        'medium' => 2, // IntlDateFormatter::MEDIUM,
        'long'   => 1, // IntlDateFormatter::LONG,
        'full'   => 0, // IntlDateFormatter::FULL,
    ];

    /**
     * @param int|string|DateTime $value the value to be formatted. The following
     * types of value are supported:
     *
     * - an integer representing a UNIX timestamp
     * - a string that can be [parsed to create a DateTime object](http://php.net/manual/en/datetime.formats.php).
     *   The timestamp is assumed to be in [[defaultTimeZone]] unless a time zone is explicitly given.
     * - a PHP [DateTime](http://php.net/manual/en/class.datetime.php) object
     *
     * @param string $format the format used to convert the value into a date string.
     * @param string $type 'date', 'time', or 'datetime'.
     * @throws InvalidConfigException if the date format is invalid.
     * @return string the formatted result.
     */
    private function formatDateTimeValue($value, $format, $type)
    {
        $timeZone = $this->timeZone;
        // avoid time zone conversion for date-only values
        if ($type === 'date') {
            list($timestamp, $hasTimeInfo) = $this->normalizeDatetimeValue($value, true);
            if (!$hasTimeInfo) {
                $timeZone = $this->defaultTimeZone;
            }
        } else {
            $timestamp = $this->normalizeDatetimeValue($value);
        }
        if ($timestamp === null) {
            return $this->nullDisplay;
        }

        // intl does not work with dates >=2038 or <=1901 on 32bit machines, fall back to PHP
        $year = $timestamp->format('Y');
        if ($this->_intlLoaded && !(PHP_INT_SIZE === 4 && ($year <= 1901 || $year >= 2038))) {
            if (strncmp($format, 'php:', 4) === 0) {
                $format = FormatConverter::convertDatePhpToIcu(substr($format, 4));
            }
            if (isset($this->_dateFormats[$format])) {
                if ($type === 'date') {
                    $formatter = new IntlDateFormatter($this->locale, $this->_dateFormats[$format], IntlDateFormatter::NONE, $timeZone, $this->calendar);
                } elseif ($type === 'time') {
                    $formatter = new IntlDateFormatter($this->locale, IntlDateFormatter::NONE, $this->_dateFormats[$format], $timeZone, $this->calendar);
                } else {
                    $formatter = new IntlDateFormatter($this->locale, $this->_dateFormats[$format], $this->_dateFormats[$format], $timeZone, $this->calendar);
                }
            } else {
                $formatter = new IntlDateFormatter($this->locale, IntlDateFormatter::NONE, IntlDateFormatter::NONE, $timeZone, $this->calendar, $format);
            }
            if ($formatter === null) {
                throw new InvalidConfigException(intl_get_error_message());
            }
            // make IntlDateFormatter work with DateTimeImmutable
            if ($timestamp instanceof \DateTimeImmutable) {
                $timestamp = new DateTime($timestamp->format(DateTime::ISO8601), $timestamp->getTimezone());
            }
            return $formatter->format($timestamp);
        } else {
            if (strncmp($format, 'php:', 4) === 0) {
                $format = substr($format, 4);
            } else {
                $format = FormatConverter::convertDateIcuToPhp($format, $type, $this->locale);
            }
            if ($timeZone != null) {
                if ($timestamp instanceof \DateTimeImmutable) {
                    $timestamp = $timestamp->setTimezone(new DateTimeZone($timeZone));
                } else {
                    $timestamp->setTimezone(new DateTimeZone($timeZone));
                }
            }
            return $timestamp->format($format);
        }
    }

    /**
     * Normalizes the given datetime value as a DateTime object that can be taken by various date/time formatting methods.
     *
     * @param int|string|DateTime $value the datetime value to be normalized. The following
     * types of value are supported:
     *
     * - an integer representing a UNIX timestamp
     * - a string that can be [parsed to create a DateTime object](http://php.net/manual/en/datetime.formats.php).
     *   The timestamp is assumed to be in [[defaultTimeZone]] unless a time zone is explicitly given.
     * - a PHP [DateTime](http://php.net/manual/en/class.datetime.php) object
     *
     * @param bool $checkTimeInfo whether to also check if the date/time value has some time information attached.
     * Defaults to `false`. If `true`, the method will then return an array with the first element being the normalized
     * timestamp and the second a boolean indicating whether the timestamp has time information or it is just a date value.
     * This parameter is available since version 2.0.1.
     * @return DateTime|array the normalized datetime value.
     * Since version 2.0.1 this may also return an array if `$checkTimeInfo` is true.
     * The first element of the array is the normalized timestamp and the second is a boolean indicating whether
     * the timestamp has time information or it is just a date value.
     * @throws InvalidArgumentException if the input value can not be evaluated as a date value.
     */
    protected function normalizeDatetimeValue($value, $checkTimeInfo = false)
    {
        // checking for DateTime and DateTimeInterface is not redundant, DateTimeInterface is only in PHP>5.5
        if ($value === null || $value instanceof DateTime || $value instanceof DateTimeInterface) {
            // skip any processing
            return $checkTimeInfo ? [$value, true] : $value;
        }
        if (empty($value)) {
            $value = 0;
        }
        try {
            if (is_numeric($value)) { // process as unix timestamp, which is always in UTC
                $timestamp = new DateTime('@' . (int)$value, new DateTimeZone('UTC'));
                return $checkTimeInfo ? [$timestamp, true] : $timestamp;
            } elseif (($timestamp = DateTime::createFromFormat('Y-m-d', $value, new DateTimeZone($this->defaultTimeZone))) !== false) { // try Y-m-d format (support invalid dates like 2012-13-01)
                return $checkTimeInfo ? [$timestamp, false] : $timestamp;
            } elseif (($timestamp = DateTime::createFromFormat('Y-m-d H:i:s', $value, new DateTimeZone($this->defaultTimeZone))) !== false) { // try Y-m-d H:i:s format (support invalid dates like 2012-13-01 12:63:12)
                return $checkTimeInfo ? [$timestamp, true] : $timestamp;
            }
            // finally try to create a DateTime object with the value
            if ($checkTimeInfo) {
                $timestamp = new DateTime($value, new DateTimeZone($this->defaultTimeZone));
                $info = date_parse($value);
                return [$timestamp, !($info['hour'] === false && $info['minute'] === false && $info['second'] === false)];
            } else {
                return new DateTime($value, new DateTimeZone($this->defaultTimeZone));
            }
        } catch (\Exception $e) {
            throw new InvalidArgumentException("'$value' is not a valid date time value: " . $e->getMessage()
                . "\n" . print_r(DateTime::getLastErrors(), true), $e->getCode(), $e);
        }
    }

    /**
     * Formats a date, time or datetime in a float number as UNIX timestamp (seconds since 01-01-1970).
     * @param int|string|DateTime $value the value to be formatted. The following
     * types of value are supported:
     *
     * - an integer representing a UNIX timestamp
     * - a string that can be [parsed to create a DateTime object](http://php.net/manual/en/datetime.formats.php).
     *   The timestamp is assumed to be in [[defaultTimeZone]] unless a time zone is explicitly given.
     * - a PHP [DateTime](http://php.net/manual/en/class.datetime.php) object
     *
     * @return string the formatted result.
     */
    public function asTimestamp($value)
    {
        if ($value === null) {
            return $this->nullDisplay;
        }
        $timestamp = $this->normalizeDatetimeValue($value);
        return number_format($timestamp->format('U'), 0, '.', '');
    }

    /**
     * Formats the value as the time interval between a date and now in human readable form.
     *
     * This method can be used in three different ways:
     *
     * 1. Using a timestamp that is relative to `now`.
     * 2. Using a timestamp that is relative to the `$referenceTime`.
     * 3. Using a `DateInterval` object.
     *
     * @param int|string|DateTime|DateInterval $value the value to be formatted. The following
     * types of value are supported:
     *
     * - an integer representing a UNIX timestamp
     * - a string that can be [parsed to create a DateTime object](http://php.net/manual/en/datetime.formats.php).
     *   The timestamp is assumed to be in [[defaultTimeZone]] unless a time zone is explicitly given.
     * - a PHP [DateTime](http://php.net/manual/en/class.datetime.php) object
     * - a PHP DateInterval object (a positive time interval will refer to the past, a negative one to the future)
     *
     * @param int|string|DateTime $referenceTime if specified the value is used as a reference time instead of `now`
     * when `$value` is not a `DateInterval` object.
     * @return string the formatted result.
     * @throws InvalidArgumentException if the input value can not be evaluated as a date value.
     */
    public function asRelativeTime($value, $referenceTime = null)
    {
        if ($value === null) {
            return $this->nullDisplay;
        }

        if ($value instanceof DateInterval) {
            $interval = $value;
        } else {
            $timestamp = $this->normalizeDatetimeValue($value);

            if ($timestamp === false) {
                // $value is not a valid date/time value, so we try
                // to create a DateInterval with it
                try {
                    $interval = new DateInterval($value);
                } catch (\Exception $e) {
                    // invalid date/time and invalid interval
                    return $this->nullDisplay;
                }
            } else {
                $timeZone = new DateTimeZone($this->timeZone);

                if ($referenceTime === null) {
                    $dateNow = new DateTime('now', $timeZone);
                } else {
                    $dateNow = $this->normalizeDatetimeValue($referenceTime);
                    $dateNow->setTimezone($timeZone);
                }

                $dateThen = $timestamp->setTimezone($timeZone);

                $interval = $dateThen->diff($dateNow);
            }
        }

        if ($interval->invert) {
            if ($interval->y >= 1) {
                return Yii::t('yii', 'in {delta, plural, =1{a year} other{# years}}', ['delta' => $interval->y], $this->locale);
            }
            if ($interval->m >= 1) {
                return Yii::t('yii', 'in {delta, plural, =1{a month} other{# months}}', ['delta' => $interval->m], $this->locale);
            }
            if ($interval->d >= 1) {
                return Yii::t('yii', 'in {delta, plural, =1{a day} other{# days}}', ['delta' => $interval->d], $this->locale);
            }
            if ($interval->h >= 1) {
                return Yii::t('yii', 'in {delta, plural, =1{an hour} other{# hours}}', ['delta' => $interval->h], $this->locale);
            }
            if ($interval->i >= 1) {
                return Yii::t('yii', 'in {delta, plural, =1{a minute} other{# minutes}}', ['delta' => $interval->i], $this->locale);
            }
            if ($interval->s == 0) {
                return Yii::t('yii', 'just now', [], $this->locale);
            }
            return Yii::t('yii', 'in {delta, plural, =1{a second} other{# seconds}}', ['delta' => $interval->s], $this->locale);
        } else {
            if ($interval->y >= 1) {
                return Yii::t('yii', '{delta, plural, =1{a year} other{# years}} ago', ['delta' => $interval->y], $this->locale);
            }
            if ($interval->m >= 1) {
                return Yii::t('yii', '{delta, plural, =1{a month} other{# months}} ago', ['delta' => $interval->m], $this->locale);
            }
            if ($interval->d >= 1) {
                return Yii::t('yii', '{delta, plural, =1{a day} other{# days}} ago', ['delta' => $interval->d], $this->locale);
            }
            if ($interval->h >= 1) {
                return Yii::t('yii', '{delta, plural, =1{an hour} other{# hours}} ago', ['delta' => $interval->h], $this->locale);
            }
            if ($interval->i >= 1) {
                return Yii::t('yii', '{delta, plural, =1{a minute} other{# minutes}} ago', ['delta' => $interval->i], $this->locale);
            }
            if ($interval->s == 0) {
                return Yii::t('yii', 'just now', [], $this->locale);
            }
            return Yii::t('yii', '{delta, plural, =1{a second} other{# seconds}} ago', ['delta' => $interval->s], $this->locale);
        }
    }

    /**
     * Represents the value as duration in human readable format.
     *
     * @param DateInterval|string|int $value the value to be formatted. Acceptable formats:
     *  - [DateInterval object](http://php.net/manual/ru/class.dateinterval.php)
     *  - integer - number of seconds. For example: value `131` represents `2 minutes, 11 seconds`
     *  - ISO8601 duration format. For example, all of these values represent `1 day, 2 hours, 30 minutes` duration:
     *    `2015-01-01T13:00:00Z/2015-01-02T13:30:00Z` - between two datetime values
     *    `2015-01-01T13:00:00Z/P1D2H30M` - time interval after datetime value
     *    `P1D2H30M/2015-01-02T13:30:00Z` - time interval before datetime value
     *    `P1D2H30M` - simply a date interval
     *    `P-1D2H30M` - a negative date interval (`-1 day, 2 hours, 30 minutes`)
     *
     * @param string $implodeString will be used to concatenate duration parts. Defaults to `, `.
     * @param string $negativeSign will be prefixed to the formatted duration, when it is negative. Defaults to `-`.
     * @return string the formatted duration.
     * @since 2.0.7
     */
    public function asDuration($value, $implodeString = ', ', $negativeSign = '-')
    {
        if ($value === null) {
            return $this->nullDisplay;
        }

        if ($value instanceof DateInterval) {
            $isNegative = $value->invert;
            $interval = $value;
        } elseif (is_numeric($value)) {
            $isNegative = $value < 0;
            $zeroDateTime = (new DateTime())->setTimestamp(0);
            $valueDateTime = (new DateTime())->setTimestamp(abs($value));
            $interval = $valueDateTime->diff($zeroDateTime);
        } elseif (strpos($value, 'P-') === 0) {
            $interval = new DateInterval('P'.substr($value, 2));
            $isNegative = true;
        } else {
            $interval = new DateInterval($value);
            $isNegative = $interval->invert;
        }

        if ($interval->y > 0) {
            $parts[] = Yii::t('yii', '{delta, plural, =1{1 year} other{# years}}', ['delta' => $interval->y], $this->locale);
        }
        if ($interval->m > 0) {
            $parts[] = Yii::t('yii', '{delta, plural, =1{1 month} other{# months}}', ['delta' => $interval->m], $this->locale);
        }
        if ($interval->d > 0) {
            $parts[] = Yii::t('yii', '{delta, plural, =1{1 day} other{# days}}', ['delta' => $interval->d], $this->locale);
        }
        if ($interval->h > 0) {
            $parts[] = Yii::t('yii', '{delta, plural, =1{1 hour} other{# hours}}', ['delta' => $interval->h], $this->locale);
        }
        if ($interval->i > 0) {
            $parts[] = Yii::t('yii', '{delta, plural, =1{1 minute} other{# minutes}}', ['delta' => $interval->i], $this->locale);
        }
        if ($interval->s > 0) {
            $parts[] = Yii::t('yii', '{delta, plural, =1{1 second} other{# seconds}}', ['delta' => $interval->s], $this->locale);
        }
        if ($interval->s === 0 && empty($parts)) {
            $parts[] = Yii::t('yii', '{delta, plural, =1{1 second} other{# seconds}}', ['delta' => $interval->s], $this->locale);
            $isNegative = false;
        }

        return empty($parts) ? $this->nullDisplay : (($isNegative ? $negativeSign : '') . implode($implodeString, $parts));
    }


    // number formats


    /**
     * Formats the value as an integer number by removing any decimal digits without rounding.
     *
     * @param mixed $value the value to be formatted.
     * @param array $options optional configuration for the number formatter. This parameter will be merged with [[numberFormatterOptions]].
     * @param array $textOptions optional configuration for the number formatter. This parameter will be merged with [[numberFormatterTextOptions]].
     * @return string the formatted result.
     * @throws InvalidArgumentException if the input value is not numeric or the formatting failed.
     */
    public function asInteger($value, $options = [], $textOptions = [])
    {
        if ($value === null) {
            return $this->nullDisplay;
        }
        $value = $this->normalizeNumericValue($value);
        if ($this->_intlLoaded) {
            $f = $this->createNumberFormatter(NumberFormatter::DECIMAL, null, $options, $textOptions);
            $f->setAttribute(NumberFormatter::FRACTION_DIGITS, 0);
            if (($result = $f->format($value, NumberFormatter::TYPE_INT64)) === false) {
                throw new InvalidArgumentException('Formatting integer value failed: ' . $f->getErrorCode() . ' '
                    . $f->getErrorMessage());
            }
            return $result;
        } else {
            return number_format((int) $value, 0, $this->decimalSeparator, $this->thousandSeparator);
        }
    }

    /**
     * Formats the value as a decimal number.
     *
     * Property [[decimalSeparator]] will be used to represent the decimal point. The
     * value is rounded automatically to the defined decimal digits.
     *
     * @param mixed $value the value to be formatted.
     * @param int $decimals the number of digits after the decimal point.
     * If not given, the number of digits depends in the input value and is determined based on
     * `NumberFormatter::MIN_FRACTION_DIGITS` and `NumberFormatter::MAX_FRACTION_DIGITS`, which can be configured
     * using [[$numberFormatterOptions]].
     * If the [PHP intl extension](http://php.net/manual/en/book.intl.php) is not available, the default value is `2`.
     * If you want consistent behavior between environments where intl is available and not, you should explicitly
     * specify a value here.
     * @param array $options optional configuration for the number formatter. This parameter will be merged with [[numberFormatterOptions]].
     * @param array $textOptions optional configuration for the number formatter. This parameter will be merged with [[numberFormatterTextOptions]].
     * @return string the formatted result.
     * @throws InvalidArgumentException if the input value is not numeric or the formatting failed.
     * @see decimalSeparator
     * @see thousandSeparator
     */
    public function asDecimal($value, $decimals = null, $options = [], $textOptions = [])
    {
        if ($value === null) {
            return $this->nullDisplay;
        }
        $value = $this->normalizeNumericValue($value);

        if ($this->_intlLoaded) {
            $f = $this->createNumberFormatter(NumberFormatter::DECIMAL, $decimals, $options, $textOptions);
            if (($result = $f->format($value)) === false) {
                throw new InvalidArgumentException('Formatting decimal value failed: ' . $f->getErrorCode() . ' '
                    . $f->getErrorMessage());
            }
            return $result;
        } else {
            if ($decimals === null) {
                $decimals = 2;
            }
            return number_format($value, $decimals, $this->decimalSeparator, $this->thousandSeparator);
        }
    }


    /**
     * Formats the value as a percent number with "%" sign.
     *
     * @param mixed $value the value to be formatted. It must be a factor e.g. `0.75` will result in `75%`.
     * @param int $decimals the number of digits after the decimal point.
     * If not given, the number of digits depends in the input value and is determined based on
     * `NumberFormatter::MIN_FRACTION_DIGITS` and `NumberFormatter::MAX_FRACTION_DIGITS`, which can be configured
     * using [[$numberFormatterOptions]].
     * If the [PHP intl extension](http://php.net/manual/en/book.intl.php) is not available, the default value is `0`.
     * If you want consistent behavior between environments where intl is available and not, you should explicitly
     * specify a value here.
     * @param array $options optional configuration for the number formatter. This parameter will be merged with [[numberFormatterOptions]].
     * @param array $textOptions optional configuration for the number formatter. This parameter will be merged with [[numberFormatterTextOptions]].
     * @return string the formatted result.
     * @throws InvalidArgumentException if the input value is not numeric or the formatting failed.
     */
    public function asPercent($value, $decimals = null, $options = [], $textOptions = [])
    {
        if ($value === null) {
            return $this->nullDisplay;
        }
        $value = $this->normalizeNumericValue($value);

        if ($this->_intlLoaded) {
            $f = $this->createNumberFormatter(NumberFormatter::PERCENT, $decimals, $options, $textOptions);
            if (($result = $f->format($value)) === false) {
                throw new InvalidArgumentException('Formatting percent value failed: ' . $f->getErrorCode() . ' '
                    . $f->getErrorMessage());
            }
            return $result;
        } else {
            if ($decimals === null) {
                $decimals = 0;
            }
            $value *= 100;
            return number_format($value, $decimals, $this->decimalSeparator, $this->thousandSeparator) . '%';
        }
    }

    /**
     * Formats the value as a scientific number.
     *
     * @param mixed $value the value to be formatted.
     * @param int $decimals the number of digits after the decimal point.
     * If not given, the number of digits depends in the input value and is determined based on
     * `NumberFormatter::MIN_FRACTION_DIGITS` and `NumberFormatter::MAX_FRACTION_DIGITS`, which can be configured
     * using [[$numberFormatterOptions]].
     * If the [PHP intl extension](http://php.net/manual/en/book.intl.php) is not available, the default value depends on your PHP configuration.
     * If you want consistent behavior between environments where intl is available and not, you should explicitly
     * specify a value here.
     * @param array $options optional configuration for the number formatter. This parameter will be merged with [[numberFormatterOptions]].
     * @param array $textOptions optional configuration for the number formatter. This parameter will be merged with [[numberFormatterTextOptions]].
     * @return string the formatted result.
     * @throws InvalidArgumentException if the input value is not numeric or the formatting failed.
     */
    public function asScientific($value, $decimals = null, $options = [], $textOptions = [])
    {
        if ($value === null) {
            return $this->nullDisplay;
        }
        $value = $this->normalizeNumericValue($value);

        if ($this->_intlLoaded) {
            $f = $this->createNumberFormatter(NumberFormatter::SCIENTIFIC, $decimals, $options, $textOptions);
            if (($result = $f->format($value)) === false) {
                throw new InvalidArgumentException('Formatting scientific number value failed: ' . $f->getErrorCode()
                    . ' ' . $f->getErrorMessage());
            }
            return $result;
        } else {
            if ($decimals !== null) {
                return sprintf("%.{$decimals}E", $value);
            } else {
                return sprintf('%.E', $value);
            }
        }
    }

    /**
     * Formats the value as a currency number.
     *
     * This function does not require the [PHP intl extension](http://php.net/manual/en/book.intl.php) to be installed
     * to work, but it is highly recommended to install it to get good formatting results.
     *
     * @param mixed $value the value to be formatted.
     * @param string $currency the 3-letter ISO 4217 currency code indicating the currency to use.
     * If null, [[currencyCode]] will be used.
     * @param array $options optional configuration for the number formatter. This parameter will be merged with [[numberFormatterOptions]].
     * @param array $textOptions optional configuration for the number formatter. This parameter will be merged with [[numberFormatterTextOptions]].
     * @return string the formatted result.
     * @throws InvalidArgumentException if the input value is not numeric or the formatting failed.
     * @throws InvalidConfigException if no currency is given and [[currencyCode]] is not defined.
     */
    public function asCurrency($value, $currency = null, $options = [], $textOptions = [])
    {
        if ($value === null) {
            return $this->nullDisplay;
        }
        $value = $this->normalizeNumericValue($value);

        if ($this->_intlLoaded) {
            $currency = $currency ?: $this->currencyCode;
            // currency code must be set before fraction digits
            // http://php.net/manual/en/numberformatter.formatcurrency.php#114376
            if ($currency && !isset($textOptions[NumberFormatter::CURRENCY_CODE])) {
                $textOptions[NumberFormatter::CURRENCY_CODE] = $currency;
            }
            $formatter = $this->createNumberFormatter(NumberFormatter::CURRENCY, null, $options, $textOptions);
            if ($currency === null) {
<<<<<<< HEAD
                if ($this->currencyCode === null) {
                    if (($result = $formatter->format($value)) === false) {
                        throw new InvalidArgumentException('Formatting currency value failed: '
                            . $formatter->getErrorCode() . ' ' . $formatter->getErrorMessage());
                    }
                    return $result;
                }
                $currency = $this->currencyCode;
            }
            if (($result = $formatter->formatCurrency($value, $currency)) === false) {
                throw new InvalidArgumentException('Formatting currency value failed: ' . $formatter->getErrorCode()
                    . ' ' . $formatter->getErrorMessage());
=======
                $result = $formatter->format($value);
            } else {
                $result = $formatter->formatCurrency($value, $currency);
            }
            if ($result === false) {
                throw new InvalidParamException('Formatting currency value failed: ' . $formatter->getErrorCode() . ' ' . $formatter->getErrorMessage());
>>>>>>> 25a7ed60
            }
            return $result;
        } else {
            if ($currency === null) {
                if ($this->currencyCode === null) {
                    throw new InvalidConfigException('The default currency code for the formatter is not defined and the php intl extension is not installed which could take the default currency from the locale.');
                }
                $currency = $this->currencyCode;
            }
            return $currency . ' ' . $this->asDecimal($value, 2, $options, $textOptions);
        }
    }

    /**
     * Formats the value as a number spellout.
     *
     * This function requires the [PHP intl extension](http://php.net/manual/en/book.intl.php) to be installed.
     *
     * @param mixed $value the value to be formatted
     * @return string the formatted result.
     * @throws InvalidArgumentException if the input value is not numeric or the formatting failed.
     * @throws InvalidConfigException when the [PHP intl extension](http://php.net/manual/en/book.intl.php) is not available.
     */
    public function asSpellout($value)
    {
        if ($value === null) {
            return $this->nullDisplay;
        }
        $value = $this->normalizeNumericValue($value);
        if ($this->_intlLoaded) {
            $f = $this->createNumberFormatter(NumberFormatter::SPELLOUT);
            if (($result = $f->format($value)) === false) {
                throw new InvalidArgumentException('Formatting number as spellout failed: ' . $f->getErrorCode() . ' '
                    . $f->getErrorMessage());
            }
            return $result;
        } else {
            throw new InvalidConfigException('Format as Spellout is only supported when PHP intl extension is installed.');
        }
    }

    /**
     * Formats the value as a ordinal value of a number.
     *
     * This function requires the [PHP intl extension](http://php.net/manual/en/book.intl.php) to be installed.
     *
     * @param mixed $value the value to be formatted
     * @return string the formatted result.
     * @throws InvalidArgumentException if the input value is not numeric or the formatting failed.
     * @throws InvalidConfigException when the [PHP intl extension](http://php.net/manual/en/book.intl.php) is not available.
     */
    public function asOrdinal($value)
    {
        if ($value === null) {
            return $this->nullDisplay;
        }
        $value = $this->normalizeNumericValue($value);
        if ($this->_intlLoaded) {
            $f = $this->createNumberFormatter(NumberFormatter::ORDINAL);
            if (($result = $f->format($value)) === false) {
                throw new InvalidArgumentException('Formatting number as ordinal failed: ' . $f->getErrorCode() . ' '
                    . $f->getErrorMessage());
            }
            return $result;
        } else {
            throw new InvalidConfigException('Format as Ordinal is only supported when PHP intl extension is installed.');
        }
    }

    /**
     * Formats the value in bytes as a size in human readable form for example `12 KB`.
     *
     * This is the short form of [[asSize]].
     *
     * If [[sizeFormatBase]] is 1024, [binary prefixes](http://en.wikipedia.org/wiki/Binary_prefix) (e.g. kibibyte/KiB, mebibyte/MiB, ...)
     * are used in the formatting result.
     *
     * @param string|int|float $value value in bytes to be formatted.
     * @param int $decimals the number of digits after the decimal point.
     * @param array $options optional configuration for the number formatter. This parameter will be merged with [[numberFormatterOptions]].
     * @param array $textOptions optional configuration for the number formatter. This parameter will be merged with [[numberFormatterTextOptions]].
     * @return string the formatted result.
     * @throws InvalidArgumentException if the input value is not numeric or the formatting failed.
     * @see sizeFormatBase
     * @see asSize
     */
    public function asShortSize($value, $decimals = null, $options = [], $textOptions = [])
    {
        if ($value === null) {
            return $this->nullDisplay;
        }

        list($params, $position) = $this->formatSizeNumber($value, $decimals, $options, $textOptions);

        if ($this->sizeFormatBase == 1024) {
            switch ($position) {
                case 0:
                    return Yii::t('yii', '{nFormatted} B', $params, $this->locale);
                case 1:
                    return Yii::t('yii', '{nFormatted} KiB', $params, $this->locale);
                case 2:
                    return Yii::t('yii', '{nFormatted} MiB', $params, $this->locale);
                case 3:
                    return Yii::t('yii', '{nFormatted} GiB', $params, $this->locale);
                case 4:
                    return Yii::t('yii', '{nFormatted} TiB', $params, $this->locale);
                default:
                    return Yii::t('yii', '{nFormatted} PiB', $params, $this->locale);
            }
        } else {
            switch ($position) {
                case 0:
                    return Yii::t('yii', '{nFormatted} B', $params, $this->locale);
                case 1:
                    return Yii::t('yii', '{nFormatted} KB', $params, $this->locale);
                case 2:
                    return Yii::t('yii', '{nFormatted} MB', $params, $this->locale);
                case 3:
                    return Yii::t('yii', '{nFormatted} GB', $params, $this->locale);
                case 4:
                    return Yii::t('yii', '{nFormatted} TB', $params, $this->locale);
                default:
                    return Yii::t('yii', '{nFormatted} PB', $params, $this->locale);
            }
        }
    }

    /**
     * Formats the value in bytes as a size in human readable form, for example `12 kilobytes`.
     *
     * If [[sizeFormatBase]] is 1024, [binary prefixes](http://en.wikipedia.org/wiki/Binary_prefix) (e.g. kibibyte/KiB, mebibyte/MiB, ...)
     * are used in the formatting result.
     *
     * @param string|int|float $value value in bytes to be formatted.
     * @param int $decimals the number of digits after the decimal point.
     * @param array $options optional configuration for the number formatter. This parameter will be merged with [[numberFormatterOptions]].
     * @param array $textOptions optional configuration for the number formatter. This parameter will be merged with [[numberFormatterTextOptions]].
     * @return string the formatted result.
     * @throws InvalidArgumentException if the input value is not numeric or the formatting failed.
     * @see sizeFormatBase
     * @see asShortSize
     */
    public function asSize($value, $decimals = null, $options = [], $textOptions = [])
    {
        if ($value === null) {
            return $this->nullDisplay;
        }

        list($params, $position) = $this->formatSizeNumber($value, $decimals, $options, $textOptions);

        if ($this->sizeFormatBase == 1024) {
            switch ($position) {
                case 0:
                    return Yii::t('yii', '{nFormatted} {n, plural, =1{byte} other{bytes}}', $params, $this->locale);
                case 1:
                    return Yii::t('yii', '{nFormatted} {n, plural, =1{kibibyte} other{kibibytes}}', $params, $this->locale);
                case 2:
                    return Yii::t('yii', '{nFormatted} {n, plural, =1{mebibyte} other{mebibytes}}', $params, $this->locale);
                case 3:
                    return Yii::t('yii', '{nFormatted} {n, plural, =1{gibibyte} other{gibibytes}}', $params, $this->locale);
                case 4:
                    return Yii::t('yii', '{nFormatted} {n, plural, =1{tebibyte} other{tebibytes}}', $params, $this->locale);
                default:
                    return Yii::t('yii', '{nFormatted} {n, plural, =1{pebibyte} other{pebibytes}}', $params, $this->locale);
            }
        } else {
            switch ($position) {
                case 0:
                    return Yii::t('yii', '{nFormatted} {n, plural, =1{byte} other{bytes}}', $params, $this->locale);
                case 1:
                    return Yii::t('yii', '{nFormatted} {n, plural, =1{kilobyte} other{kilobytes}}', $params, $this->locale);
                case 2:
                    return Yii::t('yii', '{nFormatted} {n, plural, =1{megabyte} other{megabytes}}', $params, $this->locale);
                case 3:
                    return Yii::t('yii', '{nFormatted} {n, plural, =1{gigabyte} other{gigabytes}}', $params, $this->locale);
                case 4:
                    return Yii::t('yii', '{nFormatted} {n, plural, =1{terabyte} other{terabytes}}', $params, $this->locale);
                default:
                    return Yii::t('yii', '{nFormatted} {n, plural, =1{petabyte} other{petabytes}}', $params, $this->locale);
            }
        }
    }


    /**
     * Given the value in bytes formats number part of the human readable form.
     *
     * @param string|int|float $value value in bytes to be formatted.
     * @param int $decimals the number of digits after the decimal point
     * @param array $options optional configuration for the number formatter. This parameter will be merged with [[numberFormatterOptions]].
     * @param array $textOptions optional configuration for the number formatter. This parameter will be merged with [[numberFormatterTextOptions]].
     * @return array [parameters for Yii::t containing formatted number, internal position of size unit]
     * @throws InvalidArgumentException if the input value is not numeric or the formatting failed.
     */
    private function formatSizeNumber($value, $decimals, $options, $textOptions)
    {
        $value = $this->normalizeNumericValue($value);

        $position = 0;
        do {
            if (abs($value) < $this->sizeFormatBase) {
                break;
            }
            $value /= $this->sizeFormatBase;
            $position++;
        } while ($position < 5);

        // no decimals for bytes
        if ($position === 0) {
            $decimals = 0;
        } elseif ($decimals !== null) {
            $value = round($value, $decimals);
        }
        // disable grouping for edge cases like 1023 to get 1023 B instead of 1,023 B
        $oldThousandSeparator = $this->thousandSeparator;
        $this->thousandSeparator = '';
        if ($this->_intlLoaded) {
            $options[NumberFormatter::GROUPING_USED] = false;
        }
        // format the size value
        $params = [
            // this is the unformatted number used for the plural rule
            // abs() to make sure the plural rules work correctly on negative numbers, intl does not cover this
            // http://english.stackexchange.com/questions/9735/is-1-singular-or-plural
            'n' => abs($value),
            // this is the formatted number used for display
            'nFormatted' => $this->asDecimal($value, $decimals, $options, $textOptions),
        ];
        $this->thousandSeparator = $oldThousandSeparator;

        return [$params, $position];
    }

    /**
     * Normalizes a numeric input value
     *
     * - everything [empty](http://php.net/manual/en/function.empty.php) will result in `0`
     * - a [numeric](http://php.net/manual/en/function.is-numeric.php) string will be casted to float
     * - everything else will be returned if it is [numeric](http://php.net/manual/en/function.is-numeric.php),
     *   otherwise an exception is thrown.
     *
     * @param mixed $value the input value
     * @return float|int the normalized number value
     * @throws InvalidArgumentException if the input value is not numeric.
     */
    protected function normalizeNumericValue($value)
    {
        if (empty($value)) {
            return 0;
        }
        if (is_string($value) && is_numeric($value)) {
            $value = (float) $value;
        }
        if (!is_numeric($value)) {
            throw new InvalidArgumentException("'$value' is not a numeric value.");
        }
        return $value;
    }

    /**
     * Creates a number formatter based on the given type and format.
     *
     * You may override this method to create a number formatter based on patterns.
     *
     * @param int $style the type of the number formatter.
     * Values: NumberFormatter::DECIMAL, ::CURRENCY, ::PERCENT, ::SCIENTIFIC, ::SPELLOUT, ::ORDINAL
     * ::DURATION, ::PATTERN_RULEBASED, ::DEFAULT_STYLE, ::IGNORE
     * @param int $decimals the number of digits after the decimal point.
     * @param array $options optional configuration for the number formatter. This parameter will be merged with [[numberFormatterOptions]].
     * @param array $textOptions optional configuration for the number formatter. This parameter will be merged with [[numberFormatterTextOptions]].
     * @return NumberFormatter the created formatter instance
     */
    protected function createNumberFormatter($style, $decimals = null, $options = [], $textOptions = [])
    {
        $formatter = new NumberFormatter($this->locale, $style);

        // set text attributes
        foreach ($this->numberFormatterTextOptions as $name => $attribute) {
            $formatter->setTextAttribute($name, $attribute);
        }
        foreach ($textOptions as $name => $attribute) {
            $formatter->setTextAttribute($name, $attribute);
        }

        // set attributes
        foreach ($this->numberFormatterOptions as $name => $value) {
            $formatter->setAttribute($name, $value);
        }
        foreach ($options as $name => $value) {
            $formatter->setAttribute($name, $value);
        }
        if ($decimals !== null) {
            $formatter->setAttribute(NumberFormatter::MAX_FRACTION_DIGITS, $decimals);
            $formatter->setAttribute(NumberFormatter::MIN_FRACTION_DIGITS, $decimals);
        }

        // set symbols
        if ($this->decimalSeparator !== null) {
            $formatter->setSymbol(NumberFormatter::DECIMAL_SEPARATOR_SYMBOL, $this->decimalSeparator);
        }
        if ($this->thousandSeparator !== null) {
            $formatter->setSymbol(NumberFormatter::GROUPING_SEPARATOR_SYMBOL, $this->thousandSeparator);
            $formatter->setSymbol(NumberFormatter::MONETARY_GROUPING_SEPARATOR_SYMBOL, $this->thousandSeparator);
        }
        foreach ($this->numberFormatterSymbols as $name => $symbol) {
            $formatter->setSymbol($name, $symbol);
        }

        return $formatter;
    }
}<|MERGE_RESOLUTION|>--- conflicted
+++ resolved
@@ -1067,27 +1067,12 @@
             }
             $formatter = $this->createNumberFormatter(NumberFormatter::CURRENCY, null, $options, $textOptions);
             if ($currency === null) {
-<<<<<<< HEAD
-                if ($this->currencyCode === null) {
-                    if (($result = $formatter->format($value)) === false) {
-                        throw new InvalidArgumentException('Formatting currency value failed: '
-                            . $formatter->getErrorCode() . ' ' . $formatter->getErrorMessage());
-                    }
-                    return $result;
-                }
-                $currency = $this->currencyCode;
-            }
-            if (($result = $formatter->formatCurrency($value, $currency)) === false) {
-                throw new InvalidArgumentException('Formatting currency value failed: ' . $formatter->getErrorCode()
-                    . ' ' . $formatter->getErrorMessage());
-=======
                 $result = $formatter->format($value);
             } else {
                 $result = $formatter->formatCurrency($value, $currency);
             }
             if ($result === false) {
-                throw new InvalidParamException('Formatting currency value failed: ' . $formatter->getErrorCode() . ' ' . $formatter->getErrorMessage());
->>>>>>> 25a7ed60
+                throw new InvalidArgumentException('Formatting currency value failed: ' . $formatter->getErrorCode() . ' ' . $formatter->getErrorMessage());
             }
             return $result;
         } else {
