<?php
/**
 * @link http://www.yiiframework.com/
 * @copyright Copyright (c) 2008 Yii Software LLC
 * @license http://www.yiiframework.com/license/
 */

namespace yii\filters;

use Yii;
use yii\base\Action;
use yii\base\ActionFilter;
use yii\caching\CacheInterface;
use yii\caching\Dependency;
use yii\di\Instance;
use yii\web\Response;

/**
 * PageCache implements server-side caching of whole pages.
 *
 * It is an action filter that can be added to a controller and handles the `beforeAction` event.
 *
 * To use PageCache, declare it in the `behaviors()` method of your controller class.
 * In the following example the filter will be applied to the `index` action and
 * cache the whole page for maximum 60 seconds or until the count of entries in the post table changes.
 * It also stores different versions of the page depending on the application language.
 *
 * ```php
 * public function behaviors()
 * {
 *     return [
 *         'pageCache' => [
 *             'class' => \yii\filters\PageCache::class,
 *             'only' => ['index'],
 *             'duration' => 60,
 *             'dependency' => [
 *                 'class' => \yii\caching\DbDependency::class,
 *                 'sql' => 'SELECT COUNT(*) FROM post',
 *             ],
 *             'variations' => [
 *                 \Yii::$app->language,
 *             ]
 *         ],
 *     ];
 * }
 * ```
 *
 * @author Qiang Xue <qiang.xue@gmail.com>
 * @author Sergey Makinen <sergey@makinen.ru>
 * @since 2.0
 */
class PageCache extends ActionFilter
{
    /**
     * @var bool whether the content being cached should be differentiated according to the route.
     * A route consists of the requested controller ID and action ID. Defaults to `true`.
     */
    public $varyByRoute = true;
    /**
     * @var CacheInterface|array|string the cache object or the application component ID of the cache object.
     * After the PageCache object is created, if you want to change this property,
     * you should only assign it with a cache object.
     * Starting from version 2.0.2, this can also be a configuration array for creating the object.
     */
    public $cache = 'cache';
    /**
     * @var int number of seconds that the data can remain valid in cache.
     * Use `0` to indicate that the cached data will never expire.
     */
    public $duration = 60;
    /**
     * @var array|Dependency the dependency that the cached content depends on.
     * This can be either a [[Dependency]] object or a configuration array for creating the dependency object.
     * For example,
     *
     * ```php
     * [
     *     'class' => \yii\caching\DbDependency::class,
     *     'sql' => 'SELECT MAX(updated_at) FROM post',
     * ]
     * ```
     *
     * would make the output cache depend on the last modified time of all posts.
     * If any post has its modification time changed, the cached content would be invalidated.
     *
     * If [[cacheCookies]] or [[cacheHeaders]] is enabled, then [[\yii\caching\Dependency::reusable]] should be enabled as well to save performance.
     * This is because the cookies and headers are currently stored separately from the actual page content, causing the dependency to be evaluated twice.
     */
    public $dependency;
    /**
     * @var array list of factors that would cause the variation of the content being cached.
     * Each factor is a string representing a variation (e.g. the language, a GET parameter).
     * The following variation setting will cause the content to be cached in different versions
     * according to the current application language:
     *
     * ```php
     * [
     *     Yii::$app->language,
     * ]
     * ```
     */
    public $variations;
    /**
     * @var bool whether to enable the page cache. You may use this property to turn on and off
     * the page cache according to specific setting (e.g. enable page cache only for GET requests).
     */
    public $enabled = true;
    /**
     * @var \yii\base\View the view component to use for caching. If not set, the default application view component
     * [[\yii\web\Application::view]] will be used.
     */
    public $view;
    /**
     * @var bool|array a boolean value indicating whether to cache all cookies, or an array of
     * cookie names indicating which cookies can be cached. Be very careful with caching cookies, because
     * it may leak sensitive or private data stored in cookies to unwanted users.
     * @since 2.0.4
     */
    public $cacheCookies = false;
    /**
     * @var bool|array a boolean value indicating whether to cache all HTTP headers, or an array of
     * HTTP header names (case-insensitive) indicating which HTTP headers can be cached.
     * Note if your HTTP headers contain sensitive information, you should white-list which headers can be cached.
     * @since 2.0.4
     */
    public $cacheHeaders = true;
    /**
     * @var array a list of placeholders for embedding dynamic contents. This property
     * is used internally to implement the content caching feature. Do not modify it.
     * @internal
     * @since 2.0.11
     */
    public $dynamicPlaceholders;


    /**
     * @inheritdoc
     */
    public function init()
    {
        parent::init();
        if ($this->view === null) {
            $this->view = Yii::$app->getView();
        }
    }

    /**
     * This method is invoked right before an action is to be executed (after all possible filters.)
     * You may override this method to do last-minute preparation for the action.
     * @param Action $action the action to be executed.
     * @return bool whether the action should continue to be executed.
     */
    public function beforeAction($action)
    {
        if (!$this->enabled) {
            return true;
        }

<<<<<<< HEAD
        $this->cache = Instance::ensure($this->cache, Cache::class);
=======
        $this->cache = Instance::ensure($this->cache, 'yii\caching\CacheInterface');
>>>>>>> 6d2e0aff

        if (is_array($this->dependency)) {
            $this->dependency = Yii::createObject($this->dependency);
        }

        $response = Yii::$app->getResponse();
        $data = $this->cache->get($this->calculateCacheKey());
        if (!is_array($data) || !isset($data['cacheVersion']) || $data['cacheVersion'] !== 1) {
            $this->view->cacheStack[] = $this;
            ob_start();
            ob_implicit_flush(false);
            $response->on(Response::EVENT_AFTER_SEND, [$this, 'cacheResponse']);
            Yii::trace('Valid page content is not found in the cache.', __METHOD__);
            return true;
        }

        $this->restoreResponse($response, $data);
        Yii::trace('Valid page content is found in the cache.', __METHOD__);
        return false;
    }

    /**
     * This method is invoked right before the response caching is to be started.
     * You may override this method to cancel caching by returning `false` or store an additional data
     * in a cache entry by returning an array instead of `true`.
     * @return bool|array whether to cache or not, return an array instead of `true` to store an additional data.
     * @since 2.0.11
     */
    public function beforeCacheResponse()
    {
        return true;
    }

    /**
     * This method is invoked right after the response restoring is finished (but before the response is sent).
     * You may override this method to do last-minute preparation before the response is sent.
     * @param array|null $data an array of an additional data stored in a cache entry or `null`.
     * @since 2.0.11
     */
    public function afterRestoreResponse($data)
    {
    }

    /**
     * Restores response properties from the given data.
     * @param Response $response the response to be restored.
     * @param array $data the response property data.
     * @since 2.0.3
     */
    protected function restoreResponse($response, $data)
    {
        foreach (['format', 'version', 'statusCode', 'statusText', 'content'] as $name) {
            $response->{$name} = $data[$name];
        }
        foreach (['headers', 'cookies'] as $name) {
            if (isset($data[$name]) && is_array($data[$name])) {
                $response->{$name}->fromArray(array_merge($data[$name], $response->{$name}->toArray()));
            }
        }
        if (!empty($data['dynamicPlaceholders']) && is_array($data['dynamicPlaceholders'])) {
            if (empty($this->view->cacheStack)) {
                // outermost cache: replace placeholder with dynamic content
                $response->content = $this->updateDynamicContent($response->content, $data['dynamicPlaceholders']);
            }
            foreach ($data['dynamicPlaceholders'] as $name => $statements) {
                $this->view->addDynamicPlaceholder($name, $statements);
            }
        }
        $this->afterRestoreResponse(isset($data['cacheData']) ? $data['cacheData'] : null);
    }

    /**
     * Caches response properties.
     * @since 2.0.3
     */
    public function cacheResponse()
    {
        array_pop($this->view->cacheStack);
        $beforeCacheResponseResult = $this->beforeCacheResponse();
        if ($beforeCacheResponseResult === false) {
            $content = ob_get_clean();
            if (empty($this->view->cacheStack) && !empty($this->dynamicPlaceholders)) {
                $content = $this->updateDynamicContent($content, $this->dynamicPlaceholders);
            }
            echo $content;
            return;
        }

        $response = Yii::$app->getResponse();
        $data = [
            'cacheVersion' => 1,
            'cacheData' => is_array($beforeCacheResponseResult) ? $beforeCacheResponseResult : null,
            'content' => ob_get_clean(),
        ];
        if ($data['content'] === false || $data['content'] === '') {
            return;
        }

        $data['dynamicPlaceholders'] = $this->dynamicPlaceholders;
        foreach (['format', 'version', 'statusCode', 'statusText'] as $name) {
            $data[$name] = $response->{$name};
        }
        $this->insertResponseCollectionIntoData($response, 'headers', $data);
        $this->insertResponseCollectionIntoData($response, 'cookies', $data);
        $this->cache->set($this->calculateCacheKey(), $data, $this->duration, $this->dependency);
        if (empty($this->view->cacheStack) && !empty($this->dynamicPlaceholders)) {
            $data['content'] = $this->updateDynamicContent($data['content'], $this->dynamicPlaceholders);
        }
        echo $data['content'];
    }

    /**
     * Inserts (or filters/ignores according to config) response headers/cookies into a cache data array.
     * @param Response $response the response.
     * @param string $collectionName currently it's `headers` or `cookies`.
     * @param array $data the cache data.
     */
    private function insertResponseCollectionIntoData(Response $response, $collectionName, array &$data)
    {
        $property = 'cache' . ucfirst($collectionName);
        if ($this->{$property} === false) {
            return;
        }

        $all = $response->{$collectionName}->toArray();
        if (is_array($this->{$property})) {
            $filtered = [];
            foreach ($this->{$property} as $name) {
                if ($collectionName === 'headers') {
                    $name = strtolower($name);
                }
                if (isset($all[$name])) {
                    $filtered[$name] = $all[$name];
                }
            }
            $all = $filtered;
        }
        $data[$collectionName] = $all;
    }

    /**
     * Replaces placeholders in content by results of evaluated dynamic statements.
     * @param string $content content to be parsed.
     * @param array $placeholders placeholders and their values.
     * @return string final content.
     * @since 2.0.11
     */
    protected function updateDynamicContent($content, $placeholders)
    {
        foreach ($placeholders as $name => $statements) {
            $placeholders[$name] = $this->view->evaluateDynamicContent($statements);
        }

        return strtr($content, $placeholders);
    }

    /**
     * @return array the key used to cache response properties.
     * @since 2.0.3
     */
    protected function calculateCacheKey()
    {
        $key = [__CLASS__];
        if ($this->varyByRoute) {
            $key[] = Yii::$app->requestedRoute;
        }
        if (is_array($this->variations)) {
            foreach ($this->variations as $value) {
                $key[] = $value;
            }
        }
        return $key;
    }
}<|MERGE_RESOLUTION|>--- conflicted
+++ resolved
@@ -156,11 +156,7 @@
             return true;
         }
 
-<<<<<<< HEAD
         $this->cache = Instance::ensure($this->cache, Cache::class);
-=======
-        $this->cache = Instance::ensure($this->cache, 'yii\caching\CacheInterface');
->>>>>>> 6d2e0aff
 
         if (is_array($this->dependency)) {
             $this->dependency = Yii::createObject($this->dependency);
