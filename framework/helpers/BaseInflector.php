--- conflicted
+++ resolved
@@ -373,15 +373,9 @@
             '-',
             '_',
             '.',
-<<<<<<< HEAD
-        ], ' ', preg_replace('/(\p{Lu})/u', ' \0', $name))));
-
-        return $ucwords ? mb_convert_case($label, MB_CASE_TITLE) : $label;
-=======
         ], ' ', preg_replace('/(\p{Lu})/u', ' \0', $name))), self::encoding());
 
         return $ucwords ? StringHelper::mb_ucwords($label, self::encoding()) : $label;
->>>>>>> a32cfcc8
     }
 
     /**
