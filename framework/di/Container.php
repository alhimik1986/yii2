--- conflicted
+++ resolved
@@ -376,13 +376,9 @@
             return $reflection->newInstanceArgs($dependencies);
         }
 
-<<<<<<< HEAD
+        $config = $this->resolveDependencies($config);
+
         if (!empty($dependencies) && $reflection->implementsInterface(Configurable::class)) {
-=======
-        $config = $this->resolveDependencies($config);
-
-        if (!empty($dependencies) && $reflection->implementsInterface('yii\base\Configurable')) {
->>>>>>> f8990ac9
             // set $config as the last parameter (existing one will be overwritten)
             $dependencies[count($dependencies) - 1] = $config;
             return $reflection->newInstanceArgs($dependencies);
