<?php
/**
 * @link http://www.yiiframework.com/
 * @copyright Copyright (c) 2008 Yii Software LLC
 * @license http://www.yiiframework.com/license/
 */

namespace yii\validators;

use Yii;
use yii\http\UploadedFile;

/**
 * ImageValidator verifies if an attribute is receiving a valid image.
 *
 * @author Taras Gudz <gudz.taras@gmail.com>
 * @since 2.0
 */
class ImageValidator extends FileValidator
{
    /**
     * @var string the error message used when the uploaded file is not an image.
     * You may use the following tokens in the message:
     *
     * - {attribute}: the attribute name
     * - {file}: the uploaded file name
     */
    public $notImage;
    /**
     * @var int the minimum width in pixels.
     * Defaults to null, meaning no limit.
     * @see underWidth for the customized message used when image width is too small.
     */
    public $minWidth;
    /**
     * @var int the maximum width in pixels.
     * Defaults to null, meaning no limit.
     * @see overWidth for the customized message used when image width is too big.
     */
    public $maxWidth;
    /**
     * @var int the minimum height in pixels.
     * Defaults to null, meaning no limit.
     * @see underHeight for the customized message used when image height is too small.
     */
    public $minHeight;
    /**
     * @var int the maximum width in pixels.
     * Defaults to null, meaning no limit.
     * @see overWidth for the customized message used when image height is too big.
     */
    public $maxHeight;
    /**
     * @var string the error message used when the image is under [[minWidth]].
     * You may use the following tokens in the message:
     *
     * - {attribute}: the attribute name
     * - {file}: the uploaded file name
     * - {limit}: the value of [[minWidth]]
     */
    public $underWidth;
    /**
     * @var string the error message used when the image is over [[maxWidth]].
     * You may use the following tokens in the message:
     *
     * - {attribute}: the attribute name
     * - {file}: the uploaded file name
     * - {limit}: the value of [[maxWidth]]
     */
    public $overWidth;
    /**
     * @var string the error message used when the image is under [[minHeight]].
     * You may use the following tokens in the message:
     *
     * - {attribute}: the attribute name
     * - {file}: the uploaded file name
     * - {limit}: the value of [[minHeight]]
     */
    public $underHeight;
    /**
     * @var string the error message used when the image is over [[maxHeight]].
     * You may use the following tokens in the message:
     *
     * - {attribute}: the attribute name
     * - {file}: the uploaded file name
     * - {limit}: the value of [[maxHeight]]
     */
    public $overHeight;


    /**
     * {@inheritdoc}
     */
    public function init()
    {
        parent::init();

        if ($this->notImage === null) {
            $this->notImage = Yii::t('yii', 'The file "{file}" is not an image.');
        }
        if ($this->underWidth === null) {
            $this->underWidth = Yii::t('yii', 'The image "{file}" is too small. The width cannot be smaller than {limit, number} {limit, plural, one{pixel} other{pixels}}.');
        }
        if ($this->underHeight === null) {
            $this->underHeight = Yii::t('yii', 'The image "{file}" is too small. The height cannot be smaller than {limit, number} {limit, plural, one{pixel} other{pixels}}.');
        }
        if ($this->overWidth === null) {
            $this->overWidth = Yii::t('yii', 'The image "{file}" is too large. The width cannot be larger than {limit, number} {limit, plural, one{pixel} other{pixels}}.');
        }
        if ($this->overHeight === null) {
            $this->overHeight = Yii::t('yii', 'The image "{file}" is too large. The height cannot be larger than {limit, number} {limit, plural, one{pixel} other{pixels}}.');
        }
    }

    /**
     * {@inheritdoc}
     */
    protected function validateValue($value)
    {
        $result = parent::validateValue($value);

        return empty($result) ? $this->validateImage($value) : $result;
    }

    /**
     * Validates an image file.
     * @param UploadedFile $image uploaded file passed to check against a set of rules
     * @return array|null the error message and the parameters to be inserted into the error message.
     * Null should be returned if the data is valid.
     */
    protected function validateImage($image)
    {
        if (false === ($imageInfo = getimagesize($image->tempFilename))) {
            return [$this->notImage, ['file' => $image->name]];
        }

        [$width, $height] = $imageInfo;

        if ($width == 0 || $height == 0) {
            return [$this->notImage, ['file' => $image->getClientFilename()]];
        }

        if ($this->minWidth !== null && $width < $this->minWidth) {
            return [$this->underWidth, ['file' => $image->getClientFilename(), 'limit' => $this->minWidth]];
        }

        if ($this->minHeight !== null && $height < $this->minHeight) {
            return [$this->underHeight, ['file' => $image->getClientFilename(), 'limit' => $this->minHeight]];
        }

        if ($this->maxWidth !== null && $width > $this->maxWidth) {
            return [$this->overWidth, ['file' => $image->getClientFilename(), 'limit' => $this->maxWidth]];
        }

        if ($this->maxHeight !== null && $height > $this->maxHeight) {
            return [$this->overHeight, ['file' => $image->getClientFilename(), 'limit' => $this->maxHeight]];
        }

        return null;
    }
<<<<<<< HEAD
=======

    /**
     * {@inheritdoc}
     */
    public function clientValidateAttribute($model, $attribute, $view)
    {
        ValidationAsset::register($view);
        $options = $this->getClientOptions($model, $attribute);
        return 'yii.validation.image(attribute, messages, ' . json_encode($options, JSON_UNESCAPED_SLASHES | JSON_UNESCAPED_UNICODE) . ', deferred);';
    }

    /**
     * {@inheritdoc}
     */
    public function getClientOptions($model, $attribute)
    {
        $options = parent::getClientOptions($model, $attribute);

        $label = $model->getAttributeLabel($attribute);

        if ($this->notImage !== null) {
            $options['notImage'] = $this->formatMessage($this->notImage, [
                'attribute' => $label,
            ]);
        }

        if ($this->minWidth !== null) {
            $options['minWidth'] = $this->minWidth;
            $options['underWidth'] = $this->formatMessage($this->underWidth, [
                'attribute' => $label,
                'limit' => $this->minWidth,
            ]);
        }

        if ($this->maxWidth !== null) {
            $options['maxWidth'] = $this->maxWidth;
            $options['overWidth'] = $this->formatMessage($this->overWidth, [
                'attribute' => $label,
                'limit' => $this->maxWidth,
            ]);
        }

        if ($this->minHeight !== null) {
            $options['minHeight'] = $this->minHeight;
            $options['underHeight'] = $this->formatMessage($this->underHeight, [
                'attribute' => $label,
                'limit' => $this->minHeight,
            ]);
        }

        if ($this->maxHeight !== null) {
            $options['maxHeight'] = $this->maxHeight;
            $options['overHeight'] = $this->formatMessage($this->overHeight, [
                'attribute' => $label,
                'limit' => $this->maxHeight,
            ]);
        }

        return $options;
    }
>>>>>>> dd3e5ec1
}<|MERGE_RESOLUTION|>--- conflicted
+++ resolved
@@ -158,67 +158,4 @@
 
         return null;
     }
-<<<<<<< HEAD
-=======
-
-    /**
-     * {@inheritdoc}
-     */
-    public function clientValidateAttribute($model, $attribute, $view)
-    {
-        ValidationAsset::register($view);
-        $options = $this->getClientOptions($model, $attribute);
-        return 'yii.validation.image(attribute, messages, ' . json_encode($options, JSON_UNESCAPED_SLASHES | JSON_UNESCAPED_UNICODE) . ', deferred);';
-    }
-
-    /**
-     * {@inheritdoc}
-     */
-    public function getClientOptions($model, $attribute)
-    {
-        $options = parent::getClientOptions($model, $attribute);
-
-        $label = $model->getAttributeLabel($attribute);
-
-        if ($this->notImage !== null) {
-            $options['notImage'] = $this->formatMessage($this->notImage, [
-                'attribute' => $label,
-            ]);
-        }
-
-        if ($this->minWidth !== null) {
-            $options['minWidth'] = $this->minWidth;
-            $options['underWidth'] = $this->formatMessage($this->underWidth, [
-                'attribute' => $label,
-                'limit' => $this->minWidth,
-            ]);
-        }
-
-        if ($this->maxWidth !== null) {
-            $options['maxWidth'] = $this->maxWidth;
-            $options['overWidth'] = $this->formatMessage($this->overWidth, [
-                'attribute' => $label,
-                'limit' => $this->maxWidth,
-            ]);
-        }
-
-        if ($this->minHeight !== null) {
-            $options['minHeight'] = $this->minHeight;
-            $options['underHeight'] = $this->formatMessage($this->underHeight, [
-                'attribute' => $label,
-                'limit' => $this->minHeight,
-            ]);
-        }
-
-        if ($this->maxHeight !== null) {
-            $options['maxHeight'] = $this->maxHeight;
-            $options['overHeight'] = $this->formatMessage($this->overHeight, [
-                'attribute' => $label,
-                'limit' => $this->maxHeight,
-            ]);
-        }
-
-        return $options;
-    }
->>>>>>> dd3e5ec1
 }