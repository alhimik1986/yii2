--- conflicted
+++ resolved
@@ -8,11 +8,7 @@
 namespace yii\db\mssql;
 
 use yii\base\InvalidArgumentException;
-<<<<<<< HEAD
-use yii\base\NotSupportedException;
-=======
 use yii\db\Constraint;
->>>>>>> 313be2a5
 use yii\db\Expression;
 
 /**
@@ -72,13 +68,8 @@
             return $orderBy === '' ? $sql : $sql . $this->separator . $orderBy;
         }
 
-<<<<<<< HEAD
-        if ($this->isOldMssql()) {
+        if (version_compare($this->db->getSchema()->getServerVersion(), '11', '<')) {
             return $this->oldBuildOrderByAndLimit($sql, $orderBy, $limit, $offset, $params);
-=======
-        if (version_compare($this->db->getSchema()->getServerVersion(), '11', '<')) {
-            return $this->oldBuildOrderByAndLimit($sql, $orderBy, $limit, $offset);
->>>>>>> 313be2a5
         }
 
         return $this->newBuildOrderByAndLimit($sql, $orderBy, $limit, $offset, $params);
