--- conflicted
+++ resolved
@@ -229,13 +229,8 @@
 ```php
 use yii\base\Event;
 
-<<<<<<< HEAD
 Event::on(Foo::class, Foo::EVENT_HELLO, function ($event) {
-    echo $event->sender;  // displays "app\models\Foo"
-=======
-Event::on(Foo::className(), Foo::EVENT_HELLO, function ($event) {
     var_dump($event->sender);  // displays "null"
->>>>>>> ceca161a
 });
 
 Event::trigger(Foo::class, Foo::EVENT_HELLO);
