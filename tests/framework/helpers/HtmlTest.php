<?php
/**
 * @link http://www.yiiframework.com/
 * @copyright Copyright (c) 2008 Yii Software LLC
 * @license http://www.yiiframework.com/license/
 */

namespace yiiunit\framework\helpers;

use Yii;
use yii\base\DynamicModel;
use yii\helpers\Html;
use yii\helpers\Url;
use yiiunit\TestCase;

/**
 * @group helpers
 */
class HtmlTest extends TestCase
{
    protected function setUp()
    {
        parent::setUp();
        $this->mockApplication([
            'components' => [
                'request' => [
                    'class' => 'yii\web\Request',
                    'url' => '/test',
                    'scriptUrl' => '/index.php',
                    'hostInfo' => 'http://www.example.com',
                    'enableCsrfValidation' => false,
                ],
                'response' => [
                    'class' => 'yii\web\Response',
                ],
            ],
        ]);
    }

    public function testEncode()
    {
        $this->assertEquals('a&lt;&gt;&amp;&quot;&#039;�', Html::encode("a<>&\"'\x80"));
        $this->assertEquals('Sam &amp; Dark', Html::encode('Sam & Dark'));
    }

    public function testDecode()
    {
        $this->assertEquals("a<>&\"'", Html::decode('a&lt;&gt;&amp;&quot;&#039;'));
    }

    public function testTag()
    {
        $this->assertEquals('<br>', Html::tag('br'));
        $this->assertEquals('<span></span>', Html::tag('span'));
        $this->assertEquals('<div>content</div>', Html::tag('div', 'content'));
        $this->assertEquals('<input type="text" name="test" value="&lt;&gt;">', Html::tag('input', '', ['type' => 'text', 'name' => 'test', 'value' => '<>']));
        $this->assertEquals('<span disabled></span>', Html::tag('span', '', ['disabled' => true]));
        $this->assertEquals('test', Html::tag(false, 'test'));
        $this->assertEquals('test', Html::tag(null, 'test'));
    }

    public function testBeginTag()
    {
        $this->assertEquals('<br>', Html::beginTag('br'));
        $this->assertEquals('<span id="test" class="title">', Html::beginTag('span', ['id' => 'test', 'class' => 'title']));
        $this->assertEquals('', Html::beginTag(null));
        $this->assertEquals('', Html::beginTag(false));
    }

    public function testEndTag()
    {
        $this->assertEquals('</br>', Html::endTag('br'));
        $this->assertEquals('</span>', Html::endTag('span'));
        $this->assertEquals('', Html::endTag(null));
        $this->assertEquals('', Html::endTag(false));
    }

    public function testStyle()
    {
        $content = 'a <>';
        $this->assertEquals("<style>{$content}</style>", Html::style($content));
        $this->assertEquals("<style type=\"text/less\">{$content}</style>", Html::style($content, ['type' => 'text/less']));
    }

    public function testScript()
    {
        $content = 'a <>';
        $this->assertEquals("<script>{$content}</script>", Html::script($content));
        $this->assertEquals("<script type=\"text/js\">{$content}</script>", Html::script($content, ['type' => 'text/js']));
    }

    public function testCssFile()
    {
        $this->assertEquals('<link href="http://example.com" rel="stylesheet">', Html::cssFile('http://example.com'));
        $this->assertEquals('<link href="/test" rel="stylesheet">', Html::cssFile(''));
        $this->assertEquals("<!--[if IE 9]>\n" . '<link href="http://example.com" rel="stylesheet">' . "\n<![endif]-->", Html::cssFile('http://example.com', ['condition' => 'IE 9']));
        $this->assertEquals("<!--[if (gte IE 9)|(!IE)]><!-->\n" . '<link href="http://example.com" rel="stylesheet">' . "\n<!--<![endif]-->", Html::cssFile('http://example.com', ['condition' => '(gte IE 9)|(!IE)']));
        $this->assertEquals('<noscript><link href="http://example.com" rel="stylesheet"></noscript>', Html::cssFile('http://example.com', ['noscript' => true]));
    }

    public function testJsFile()
    {
        $this->assertEquals('<script src="http://example.com"></script>', Html::jsFile('http://example.com'));
        $this->assertEquals('<script src="/test"></script>', Html::jsFile(''));
        $this->assertEquals("<!--[if IE 9]>\n" . '<script src="http://example.com"></script>' . "\n<![endif]-->", Html::jsFile('http://example.com', ['condition' => 'IE 9']));
        $this->assertEquals("<!--[if (gte IE 9)|(!IE)]><!-->\n" . '<script src="http://example.com"></script>' . "\n<!--<![endif]-->", Html::jsFile('http://example.com', ['condition' => '(gte IE 9)|(!IE)']));
    }

    public function testCsrfMetaTagsDisableCsrfValidation()
    {
        $this->mockApplication([
            'components' => [
                'request' => [
                    'class' => 'yii\web\Request',
                    'enableCsrfValidation' => false,
                ],
            ],
        ]);
        $this->assertEquals('', Html::csrfMetaTags());
    }

    public function testCsrfMetaTagsEnableCsrfValidation()
    {
        $this->mockApplication([
            'components' => [
                'request' => [
                    'class' => 'yii\web\Request',
                    'enableCsrfValidation' => true,
                    'cookieValidationKey' => 'key',
                ],
                'response' => [
                    'class' => 'yii\web\Response',
                ],
            ],
        ]);
        $pattern = '<meta name="csrf-param" content="_csrf">%A<meta name="csrf-token" content="%s">';
        $actual = Html::csrfMetaTags();
        $this->assertStringMatchesFormat($pattern, $actual);
    }

    public function testCsrfMetaTagsEnableCsrfValidation_WithoutCookieValidationKey()
    {
        $this->mockApplication([
            'components' => [
                'request' => [
                    'class' => 'yii\web\Request',
                    'enableCsrfValidation' => true,
<<<<<<< HEAD
                    'enableCookieValidation' => false,
                    'cookieValidationKey' => '',
                ],
                'response' => [
                    'class' => 'yii\web\Response',
                ],
            ],
        ]);
        $pattern = '<meta name="csrf-param" content="_csrf">%A<meta name="csrf-token" content="%s">';
        $actual = Html::csrfMetaTags();
        $this->assertStringMatchesFormat($pattern, $actual);
=======
                ],
            ],
        ]);
        $this->expectException('yii\base\InvalidConfigException');
        $this->expectExceptionMessage('yii\web\Request::cookieValidationKey must be configured with a secret key.');
        Html::csrfMetaTags();
>>>>>>> 42704705
    }

    /**
     * @dataProvider dataProviderBeginFormSimulateViaPost
     *
     * @param string $expected
     * @param string $method
     */
    public function testBeginFormSimulateViaPost($expected, $method)
    {
        $actual = Html::beginForm('/foo', $method);
        $this->assertStringMatchesFormat($expected, $actual);
    }

    /**
     * Data provider for [[testBeginFormSimulateViaPost()]].
     * @return array test data
     */
    public function dataProviderBeginFormSimulateViaPost()
    {
        return [
          ['<form action="/foo" method="GET">', 'GET'],
          ['<form action="/foo" method="POST">', 'POST'],
          ['<form action="/foo" method="post">%A<input type="hidden" name="_method" value="DELETE">', 'DELETE'],
          ['<form action="/foo" method="post">%A<input type="hidden" name="_method" value="GETFOO">', 'GETFOO'],
          ['<form action="/foo" method="post">%A<input type="hidden" name="_method" value="POSTFOO">', 'POSTFOO'],
          ['<form action="/foo" method="post">%A<input type="hidden" name="_method" value="POSTFOOPOST">', 'POSTFOOPOST'],
        ];
    }

    public function testBeginForm()
    {
        $this->assertEquals('<form action="/test" method="post">', Html::beginForm());
        $this->assertEquals('<form action="/example" method="get">', Html::beginForm('/example', 'get'));
        $hiddens = [
            '<input type="hidden" name="id" value="1">',
            '<input type="hidden" name="title" value="&lt;">',
        ];
        $this->assertEquals('<form action="/example" method="get">' . "\n" . implode("\n", $hiddens), Html::beginForm('/example?id=1&title=%3C', 'get'));

        $expected = '<form action="/foo" method="GET">%A<input type="hidden" name="p" value="">';
        $actual = Html::beginForm('/foo?p', 'GET');
        $this->assertStringMatchesFormat($expected, $actual);
    }

    public function testEndForm()
    {
        $this->assertEquals('</form>', Html::endForm());
    }

    public function testA()
    {
        $this->assertEquals('<a>something<></a>', Html::a('something<>'));
        $this->assertEquals('<a href="/example">something</a>', Html::a('something', '/example'));
        $this->assertEquals('<a href="/test">something</a>', Html::a('something', ''));
        $this->assertEquals('<a href="http://www.быстроном.рф">http://www.быстроном.рф</a>', Html::a('http://www.быстроном.рф', 'http://www.быстроном.рф'));
        $this->assertEquals('<a href="https://www.example.com/index.php?r=site%2Ftest">Test page</a>', Html::a('Test page', Url::to(['/site/test'], 'https')));
    }

    public function testMailto()
    {
        $this->assertEquals('<a href="mailto:test&lt;&gt;">test<></a>', Html::mailto('test<>'));
        $this->assertEquals('<a href="mailto:test&gt;">test<></a>', Html::mailto('test<>', 'test>'));
    }

    /**
     * @return array
     */
    public function imgDataProvider()
    {
        return [
            [
                '<img src="/example" alt="">',
                '/example',
                [],
            ],
            [
                '<img src="/test" alt="">',
                '',
                [],
            ],
            [
                '<img src="/example" width="10" alt="something">',
                '/example',
                [
                    'alt' => 'something',
                    'width' => 10,
                ],
            ],
            [
                '<img src="/base-url" srcset="" alt="">',
                '/base-url',
                [
                    'srcset' => [
                    ],
                ],
            ],
            [
                '<img src="/base-url" srcset="/example-9001w 9001w" alt="">',
                '/base-url',
                [
                    'srcset' => [
                        '9001w' => '/example-9001w',
                    ],
                ],
            ],
            [
                '<img src="/base-url" srcset="/example-100w 100w,/example-500w 500w,/example-1500w 1500w" alt="">',
                '/base-url',
                [
                    'srcset' => [
                        '100w' => '/example-100w',
                        '500w' => '/example-500w',
                        '1500w' => '/example-1500w',
                    ],
                ],
            ],
            [
                '<img src="/base-url" srcset="/example-1x 1x,/example-2x 2x,/example-3x 3x,/example-4x 4x,/example-5x 5x" alt="">',
                '/base-url',
                [
                    'srcset' => [
                        '1x' => '/example-1x',
                        '2x' => '/example-2x',
                        '3x' => '/example-3x',
                        '4x' => '/example-4x',
                        '5x' => '/example-5x',
                    ],
                ],
            ],
            [
                '<img src="/base-url" srcset="/example-1.42x 1.42x,/example-2.0x 2.0x,/example-3.99999x 3.99999x" alt="">',
                '/base-url',
                [
                    'srcset' => [
                        '1.42x' => '/example-1.42x',
                        '2.0x' => '/example-2.0x',
                        '3.99999x' => '/example-3.99999x',
                    ],
                ],
            ],
            [
                '<img src="/base-url" srcset="/example-1x 1x,/example-2x 2x,/example-3x 3x" alt="">',
                '/base-url',
                [
                    'srcset' => '/example-1x 1x,/example-2x 2x,/example-3x 3x',
                ],
            ],
        ];
    }

    /**
     * @dataProvider imgDataProvider
     * @param string $expected
     * @param string $src
     * @param array $options
     */
    public function testImg($expected, $src, $options)
    {
        $this->assertEquals($expected, Html::img($src, $options));
    }

    public function testLabel()
    {
        $this->assertEquals('<label>something<></label>', Html::label('something<>'));
        $this->assertEquals('<label for="a">something<></label>', Html::label('something<>', 'a'));
        $this->assertEquals('<label class="test" for="a">something<></label>', Html::label('something<>', 'a', ['class' => 'test']));
    }

    public function testButton()
    {
        $this->assertEquals('<button type="button">Button</button>', Html::button());
        $this->assertEquals('<button type="button" name="test" value="value">content<></button>', Html::button('content<>', ['name' => 'test', 'value' => 'value']));
        $this->assertEquals('<button type="submit" class="t" name="test" value="value">content<></button>', Html::button('content<>', ['type' => 'submit', 'name' => 'test', 'value' => 'value', 'class' => 't']));
    }

    public function testSubmitButton()
    {
        $this->assertEquals('<button type="submit">Submit</button>', Html::submitButton());
        $this->assertEquals('<button type="submit" class="t" name="test" value="value">content<></button>', Html::submitButton('content<>', ['name' => 'test', 'value' => 'value', 'class' => 't']));
    }

    public function testResetButton()
    {
        $this->assertEquals('<button type="reset">Reset</button>', Html::resetButton());
        $this->assertEquals('<button type="reset" class="t" name="test" value="value">content<></button>', Html::resetButton('content<>', ['name' => 'test', 'value' => 'value', 'class' => 't']));
    }

    public function testInput()
    {
        $this->assertEquals('<input type="text">', Html::input('text'));
        $this->assertEquals('<input type="text" class="t" name="test" value="value">', Html::input('text', 'test', 'value', ['class' => 't']));
    }

    public function testButtonInput()
    {
        $this->assertEquals('<input type="button" value="Button">', Html::buttonInput());
        $this->assertEquals('<input type="button" class="a" name="test" value="text">', Html::buttonInput('text', ['name' => 'test', 'class' => 'a']));
    }

    public function testSubmitInput()
    {
        $this->assertEquals('<input type="submit" value="Submit">', Html::submitInput());
        $this->assertEquals('<input type="submit" class="a" name="test" value="text">', Html::submitInput('text', ['name' => 'test', 'class' => 'a']));
    }

    public function testResetInput()
    {
        $this->assertEquals('<input type="reset" value="Reset">', Html::resetInput());
        $this->assertEquals('<input type="reset" class="a" name="test" value="text">', Html::resetInput('text', ['name' => 'test', 'class' => 'a']));
    }

    public function testTextInput()
    {
        $this->assertEquals('<input type="text" name="test">', Html::textInput('test'));
        $this->assertEquals('<input type="text" class="t" name="test" value="value">', Html::textInput('test', 'value', ['class' => 't']));
    }

    public function testHiddenInput()
    {
        $this->assertEquals('<input type="hidden" name="test">', Html::hiddenInput('test'));
        $this->assertEquals('<input type="hidden" class="t" name="test" value="value">', Html::hiddenInput('test', 'value', ['class' => 't']));
    }

    public function testPasswordInput()
    {
        $this->assertEquals('<input type="password" name="test">', Html::passwordInput('test'));
        $this->assertEquals('<input type="password" class="t" name="test" value="value">', Html::passwordInput('test', 'value', ['class' => 't']));
    }

    public function testFileInput()
    {
        $this->assertEquals('<input type="file" name="test">', Html::fileInput('test'));
        $this->assertEquals('<input type="file" class="t" name="test" value="value">', Html::fileInput('test', 'value', ['class' => 't']));
    }

    /**
     * @return array
     */
    public function textareaDataProvider()
    {
        return [
            [
                '<textarea name="test"></textarea>',
                'test',
                null,
                [],
            ],
            [
                '<textarea class="t" name="test">value&lt;&gt;</textarea>',
                'test',
                'value<>',
                ['class' => 't'],
            ],
            [
                '<textarea name="test">value&amp;lt;&amp;gt;</textarea>',
                'test',
                'value&lt;&gt;',
                [],
            ],
            [
                '<textarea name="test">value&lt;&gt;</textarea>',
                'test',
                'value&lt;&gt;',
                ['doubleEncode' => false],
            ],
        ];
    }

    /**
     * @dataProvider textareaDataProvider
     * @param string $expected
     * @param string $name
     * @param string $value
     * @param array $options
     */
    public function testTextarea($expected, $name, $value, $options)
    {
        $this->assertEquals($expected, Html::textarea($name, $value, $options));
    }

    public function testRadio()
    {
        $this->assertEquals('<input type="radio" name="test" value="1">', Html::radio('test'));
        $this->assertEquals('<input type="radio" class="a" name="test" checked>', Html::radio('test', true, ['class' => 'a', 'value' => null]));
        $this->assertEquals('<input type="hidden" name="test" value="0"><input type="radio" class="a" name="test" value="2" checked>', Html::radio('test', true, ['class' => 'a', 'uncheck' => '0', 'value' => 2]));

        $this->assertEquals('<label class="bbb"><input type="radio" class="a" name="test" checked> ccc</label>', Html::radio('test', true, [
            'class' => 'a',
            'value' => null,
            'label' => 'ccc',
            'labelOptions' => ['class' => 'bbb'],
        ]));
        $this->assertEquals('<input type="hidden" name="test" value="0"><label><input type="radio" class="a" name="test" value="2" checked> ccc</label>', Html::radio('test', true, [
            'class' => 'a',
            'uncheck' => '0',
            'label' => 'ccc',
            'value' => 2,
        ]));
    }

    public function testCheckbox()
    {
        $this->assertEquals('<input type="checkbox" name="test" value="1">', Html::checkbox('test'));
        $this->assertEquals('<input type="checkbox" class="a" name="test" checked>', Html::checkbox('test', true, ['class' => 'a', 'value' => null]));
        $this->assertEquals('<input type="hidden" name="test" value="0"><input type="checkbox" class="a" name="test" value="2" checked>', Html::checkbox('test', true, ['class' => 'a', 'uncheck' => '0', 'value' => 2]));

        $this->assertEquals('<label class="bbb"><input type="checkbox" class="a" name="test" checked> ccc</label>', Html::checkbox('test', true, [
            'class' => 'a',
            'value' => null,
            'label' => 'ccc',
            'labelOptions' => ['class' => 'bbb'],
        ]));
        $this->assertEquals('<input type="hidden" name="test" value="0"><label><input type="checkbox" class="a" name="test" value="2" checked> ccc</label>', Html::checkbox('test', true, [
            'class' => 'a',
            'uncheck' => '0',
            'label' => 'ccc',
            'value' => 2,
        ]));
        $this->assertEquals('<input type="hidden" name="test" value="0" form="test-form"><label><input type="checkbox" class="a" name="test" value="2" form="test-form" checked> ccc</label>', Html::checkbox('test', true, [
            'class' => 'a',
            'uncheck' => '0',
            'label' => 'ccc',
            'value' => 2,
            'form' => 'test-form',
        ]));
    }

    public function testDropDownList()
    {
        $expected = <<<'EOD'
<select name="test">

</select>
EOD;
        $this->assertEqualsWithoutLE($expected, Html::dropDownList('test'));
        $expected = <<<'EOD'
<select name="test">
<option value="value1">text1</option>
<option value="value2">text2</option>
</select>
EOD;
        $this->assertEqualsWithoutLE($expected, Html::dropDownList('test', null, $this->getDataItems()));
        $expected = <<<'EOD'
<select name="test">
<option value="value1">text1</option>
<option value="value2" selected>text2</option>
</select>
EOD;
        $this->assertEqualsWithoutLE($expected, Html::dropDownList('test', 'value2', $this->getDataItems()));

        $expected = <<<'EOD'
<select name="test">
<option value="value1">text1</option>
<option value="value2" selected>text2</option>
</select>
EOD;
        $this->assertEqualsWithoutLE($expected, Html::dropDownList('test', null, $this->getDataItems(), [
            'options' => [
                'value2' => ['selected' => true],
            ],
        ]));

        $expected = <<<'EOD'
<select name="test[]" multiple="true" size="4">

</select>
EOD;
        $this->assertEqualsWithoutLE($expected, Html::dropDownList('test', null, [], ['multiple' => 'true']));
    }

    public function testListBox()
    {
        $expected = <<<'EOD'
<select name="test" size="4">

</select>
EOD;
        $this->assertEqualsWithoutLE($expected, Html::listBox('test'));
        $expected = <<<'EOD'
<select name="test" size="5">
<option value="value1">text1</option>
<option value="value2">text2</option>
</select>
EOD;
        $this->assertEqualsWithoutLE($expected, Html::listBox('test', null, $this->getDataItems(), ['size' => 5]));
        $expected = <<<'EOD'
<select name="test" size="4">
<option value="value1&lt;&gt;">text1&lt;&gt;</option>
<option value="value  2">text  2</option>
</select>
EOD;
        $this->assertEqualsWithoutLE($expected, Html::listBox('test', null, $this->getDataItems2()));
        $expected = <<<'EOD'
<select name="test" size="4">
<option value="value1&lt;&gt;">text1&lt;&gt;</option>
<option value="value  2">text&nbsp;&nbsp;2</option>
</select>
EOD;
        $this->assertEqualsWithoutLE($expected, Html::listBox('test', null, $this->getDataItems2(), ['encodeSpaces' => true]));
        $expected = <<<'EOD'
<select name="test" size="4">
<option value="value1&lt;&gt;">text1<></option>
<option value="value  2">text  2</option>
</select>
EOD;
        $this->assertEqualsWithoutLE($expected, Html::listBox('test', null, $this->getDataItems2(), ['encode' => false]));
        $expected = <<<'EOD'
<select name="test" size="4">
<option value="value1&lt;&gt;">text1<></option>
<option value="value  2">text&nbsp;&nbsp;2</option>
</select>
EOD;
        $this->assertEqualsWithoutLE($expected, Html::listBox('test', null, $this->getDataItems2(), ['encodeSpaces' => true, 'encode' => false]));
        $expected = <<<'EOD'
<select name="test" size="4">
<option value="value1">text1</option>
<option value="value2" selected>text2</option>
</select>
EOD;
        $this->assertEqualsWithoutLE($expected, Html::listBox('test', 'value2', $this->getDataItems()));
        $expected = <<<'EOD'
<select name="test" size="4">
<option value="value1" selected>text1</option>
<option value="value2" selected>text2</option>
</select>
EOD;
        $this->assertEqualsWithoutLE($expected, Html::listBox('test', ['value1', 'value2'], $this->getDataItems()));

        $expected = <<<'EOD'
<select name="test[]" multiple size="4">

</select>
EOD;
        $this->assertEqualsWithoutLE($expected, Html::listBox('test', null, [], ['multiple' => true]));
        $this->assertEqualsWithoutLE($expected, Html::listBox('test[]', null, [], ['multiple' => true]));

        $expected = <<<'EOD'
<input type="hidden" name="test" value="0"><select name="test" size="4">

</select>
EOD;
        $this->assertEqualsWithoutLE($expected, Html::listBox('test', '', [], ['unselect' => '0']));

        $expected = <<<'EOD'
<select name="test" size="4">
<option value="value1" selected>text1</option>
<option value="value2" selected>text2</option>
</select>
EOD;
        $this->assertEqualsWithoutLE($expected, Html::listBox('test', new \ArrayObject(['value1', 'value2']), $this->getDataItems()));
    }

    public function testCheckboxList()
    {
        $this->assertEquals('<div></div>', Html::checkboxList('test'));

        $expected = <<<'EOD'
<div><label><input type="checkbox" name="test[]" value="value1"> text1</label>
<label><input type="checkbox" name="test[]" value="value2" checked> text2</label></div>
EOD;
        $this->assertEqualsWithoutLE($expected, Html::checkboxList('test', ['value2'], $this->getDataItems()));
        $this->assertEqualsWithoutLE($expected, Html::checkboxList('test[]', ['value2'], $this->getDataItems()));

        $expected = <<<'EOD'
<div><label><input type="checkbox" name="test[]" value="value1&lt;&gt;"> text1&lt;&gt;</label>
<label><input type="checkbox" name="test[]" value="value  2"> text  2</label></div>
EOD;
        $this->assertEqualsWithoutLE($expected, Html::checkboxList('test', ['value2'], $this->getDataItems2()));

        $expected = <<<'EOD'
<input type="hidden" name="test" value="0"><div><label><input type="checkbox" name="test[]" value="value1"> text1</label><br>
<label><input type="checkbox" name="test[]" value="value2" checked> text2</label></div>
EOD;
        $this->assertEqualsWithoutLE($expected, Html::checkboxList('test', ['value2'], $this->getDataItems(), [
            'separator' => "<br>\n",
            'unselect' => '0',
        ]));

        $expected = <<<'EOD'
<div>0<label>text1 <input type="checkbox" name="test[]" value="value1"></label>
1<label>text2 <input type="checkbox" name="test[]" value="value2" checked></label></div>
EOD;
        $this->assertEqualsWithoutLE($expected, Html::checkboxList('test', ['value2'], $this->getDataItems(), [
            'item' => function ($index, $label, $name, $checked, $value) {
                return $index . Html::label($label . ' ' . Html::checkbox($name, $checked, ['value' => $value]));
            },
        ]));

        $expected = <<<'EOD'
0<label>text1 <input type="checkbox" name="test[]" value="value1"></label>
1<label>text2 <input type="checkbox" name="test[]" value="value2" checked></label>
EOD;
        $this->assertEqualsWithoutLE($expected, Html::checkboxList('test', ['value2'], $this->getDataItems(), [
            'item' => function ($index, $label, $name, $checked, $value) {
                return $index . Html::label($label . ' ' . Html::checkbox($name, $checked, ['value' => $value]));
            },
            'tag' => false,
        ]));


        $this->assertEqualsWithoutLE($expected, Html::checkboxList('test', new \ArrayObject(['value2']), $this->getDataItems(), [
            'item' => function ($index, $label, $name, $checked, $value) {
                return $index . Html::label($label . ' ' . Html::checkbox($name, $checked, ['value' => $value]));
            },
            'tag' => false,
        ]));
    }

    public function testRadioList()
    {
        $this->assertEquals('<div></div>', Html::radioList('test'));

        $expected = <<<'EOD'
<div><label><input type="radio" name="test" value="value1"> text1</label>
<label><input type="radio" name="test" value="value2" checked> text2</label></div>
EOD;
        $this->assertEqualsWithoutLE($expected, Html::radioList('test', ['value2'], $this->getDataItems()));

        $expected = <<<'EOD'
<div><label><input type="radio" name="test" value="value1&lt;&gt;"> text1&lt;&gt;</label>
<label><input type="radio" name="test" value="value  2"> text  2</label></div>
EOD;
        $this->assertEqualsWithoutLE($expected, Html::radioList('test', ['value2'], $this->getDataItems2()));

        $expected = <<<'EOD'
<input type="hidden" name="test" value="0"><div><label><input type="radio" name="test" value="value1"> text1</label><br>
<label><input type="radio" name="test" value="value2" checked> text2</label></div>
EOD;
        $this->assertEqualsWithoutLE($expected, Html::radioList('test', ['value2'], $this->getDataItems(), [
            'separator' => "<br>\n",
            'unselect' => '0',
        ]));

        $expected = <<<'EOD'
<div>0<label>text1 <input type="radio" name="test" value="value1"></label>
1<label>text2 <input type="radio" name="test" value="value2" checked></label></div>
EOD;
        $this->assertEqualsWithoutLE($expected, Html::radioList('test', ['value2'], $this->getDataItems(), [
            'item' => function ($index, $label, $name, $checked, $value) {
                return $index . Html::label($label . ' ' . Html::radio($name, $checked, ['value' => $value]));
            },
        ]));

        $expected = <<<'EOD'
0<label>text1 <input type="radio" name="test" value="value1"></label>
1<label>text2 <input type="radio" name="test" value="value2" checked></label>
EOD;
        $this->assertEqualsWithoutLE($expected, Html::radioList('test', ['value2'], $this->getDataItems(), [
            'item' => function ($index, $label, $name, $checked, $value) {
                return $index . Html::label($label . ' ' . Html::radio($name, $checked, ['value' => $value]));
            },
            'tag' => false,
        ]));

        $this->assertEqualsWithoutLE($expected, Html::radioList('test', new \ArrayObject(['value2']), $this->getDataItems(), [
            'item' => function ($index, $label, $name, $checked, $value) {
                return $index . Html::label($label . ' ' . Html::radio($name, $checked, ['value' => $value]));
            },
            'tag' => false,
        ]));
    }

    public function testUl()
    {
        $data = [
            1, 'abc', '<>',
        ];
        $expected = <<<'EOD'
<ul>
<li>1</li>
<li>abc</li>
<li>&lt;&gt;</li>
</ul>
EOD;
        $this->assertEqualsWithoutLE($expected, Html::ul($data));
        $expected = <<<'EOD'
<ul class="test">
<li class="item-0">1</li>
<li class="item-1">abc</li>
<li class="item-2"><></li>
</ul>
EOD;
        $this->assertEqualsWithoutLE($expected, Html::ul($data, [
            'class' => 'test',
            'item' => function ($item, $index) {
                return "<li class=\"item-$index\">$item</li>";
            },
        ]));

        $this->assertEquals('<ul class="test"></ul>', Html::ul([], ['class' => 'test']));

        $this->assertStringMatchesFormat('<foo>%A</foo>', Html::ul([], ['tag' => 'foo']));
    }

    public function testOl()
    {
        $data = [
            1, 'abc', '<>',
        ];
        $expected = <<<'EOD'
<ol>
<li class="ti">1</li>
<li class="ti">abc</li>
<li class="ti">&lt;&gt;</li>
</ol>
EOD;
        $this->assertEqualsWithoutLE($expected, Html::ol($data, [
            'itemOptions' => ['class' => 'ti'],
        ]));
        $expected = <<<'EOD'
<ol class="test">
<li class="item-0">1</li>
<li class="item-1">abc</li>
<li class="item-2"><></li>
</ol>
EOD;
        $this->assertEqualsWithoutLE($expected, Html::ol($data, [
            'class' => 'test',
            'item' => function ($item, $index) {
                return "<li class=\"item-$index\">$item</li>";
            },
        ]));

        $this->assertEquals('<ol class="test"></ol>', Html::ol([], ['class' => 'test']));
    }

    public function testRenderOptions()
    {
        $data = [
            'value1' => 'label1',
            'group1' => [
                'value11' => 'label11',
                'group11' => [
                    'value111' => 'label111',
                ],
                'group12' => [],
            ],
            'value2' => 'label2',
            'group2' => [],
        ];
        $expected = <<<'EOD'
<option value="">please&nbsp;select&lt;&gt;</option>
<option value="value1" selected>label1</option>
<optgroup label="group1">
<option value="value11">label11</option>
<optgroup label="group11">
<option class="option" value="value111" selected>label111</option>
</optgroup>
<optgroup class="group" label="group12">

</optgroup>
</optgroup>
<option value="value2">label2</option>
<optgroup label="group2">

</optgroup>
EOD;
        $attributes = [
            'prompt' => 'please select<>',
            'options' => [
                'value111' => ['class' => 'option'],
            ],
            'groups' => [
                'group12' => ['class' => 'group'],
            ],
            'encodeSpaces' => true,
        ];
        $this->assertEqualsWithoutLE($expected, Html::renderSelectOptions(['value111', 'value1'], $data, $attributes));

        $attributes = [
            'prompt' => 'please select<>',
            'options' => [
                'value111' => ['class' => 'option'],
            ],
            'groups' => [
                'group12' => ['class' => 'group'],
            ],
        ];
        $this->assertEqualsWithoutLE(str_replace('&nbsp;', ' ', $expected), Html::renderSelectOptions(['value111', 'value1'], $data, $attributes));

        // Attributes for prompt (https://github.com/yiisoft/yii2/issues/7420)

        $data = [
            'value1' => 'label1',
            'value2' => 'label2',
        ];
        $expected = <<<'EOD'
<option class="prompt" value="-1" label="None">Please select</option>
<option value="value1" selected>label1</option>
<option value="value2">label2</option>
EOD;
        $attributes = [
            'prompt' => [
                'text' => 'Please select', 'options' => ['class' => 'prompt', 'value' => '-1', 'label' => 'None'],
            ],
        ];
        $this->assertEqualsWithoutLE($expected, Html::renderSelectOptions(['value1'], $data, $attributes));
    }

    public function testRenderAttributes()
    {
        $this->assertEquals('', Html::renderTagAttributes([]));
        $this->assertEquals(' name="test" value="1&lt;&gt;"', Html::renderTagAttributes(['name' => 'test', 'empty' => null, 'value' => '1<>']));
        $this->assertEquals(' checked disabled', Html::renderTagAttributes(['checked' => true, 'disabled' => true, 'hidden' => false]));
        $this->assertEquals(' class="first second"', Html::renderTagAttributes(['class' => ['first', 'second']]));
        $this->assertEquals('', Html::renderTagAttributes(['class' => []]));
        $this->assertEquals(' style="width: 100px; height: 200px;"', Html::renderTagAttributes(['style' => ['width' => '100px', 'height' => '200px']]));
        $this->assertEquals('', Html::renderTagAttributes(['style' => []]));

        $attributes = [
            'data' => [
                'foo' => [],
            ],
        ];
        $this->assertEquals(' data-foo=\'[]\'', Html::renderTagAttributes($attributes));
    }

    public function testAddCssClass()
    {
        $options = [];
        Html::addCssClass($options, 'test');
        $this->assertEquals(['class' => 'test'], $options);
        Html::addCssClass($options, 'test');
        $this->assertEquals(['class' => 'test'], $options);
        Html::addCssClass($options, 'test2');
        $this->assertEquals(['class' => 'test test2'], $options);
        Html::addCssClass($options, 'test');
        $this->assertEquals(['class' => 'test test2'], $options);
        Html::addCssClass($options, 'test2');
        $this->assertEquals(['class' => 'test test2'], $options);
        Html::addCssClass($options, 'test3');
        $this->assertEquals(['class' => 'test test2 test3'], $options);
        Html::addCssClass($options, 'test2');
        $this->assertEquals(['class' => 'test test2 test3'], $options);

        $options = [
            'class' => ['test'],
        ];
        Html::addCssClass($options, 'test2');
        $this->assertEquals(['class' => ['test', 'test2']], $options);
        Html::addCssClass($options, 'test2');
        $this->assertEquals(['class' => ['test', 'test2']], $options);
        Html::addCssClass($options, ['test3']);
        $this->assertEquals(['class' => ['test', 'test2', 'test3']], $options);

        $options = [
            'class' => 'test',
        ];
        Html::addCssClass($options, ['test1', 'test2']);
        $this->assertEquals(['class' => 'test test1 test2'], $options);
    }

    /**
     * @depends testAddCssClass
     */
    public function testMergeCssClass()
    {
        $options = [
            'class' => [
                'persistent' => 'test1',
            ],
        ];
        Html::addCssClass($options, ['persistent' => 'test2']);
        $this->assertEquals(['persistent' => 'test1'], $options['class']);
        Html::addCssClass($options, ['additional' => 'test2']);
        $this->assertEquals(['persistent' => 'test1', 'additional' => 'test2'], $options['class']);
    }

    public function testRemoveCssClass()
    {
        $options = ['class' => 'test test2 test3'];
        Html::removeCssClass($options, 'test2');
        $this->assertEquals(['class' => 'test test3'], $options);
        Html::removeCssClass($options, 'test2');
        $this->assertEquals(['class' => 'test test3'], $options);
        Html::removeCssClass($options, 'test');
        $this->assertEquals(['class' => 'test3'], $options);
        Html::removeCssClass($options, 'test3');
        $this->assertEquals([], $options);

        $options = ['class' => ['test', 'test2', 'test3']];
        Html::removeCssClass($options, 'test2');
        $this->assertEquals(['class' => ['test', 2 => 'test3']], $options);
        Html::removeCssClass($options, 'test');
        Html::removeCssClass($options, 'test3');
        $this->assertEquals([], $options);

        $options = [
            'class' => 'test test1 test2',
        ];
        Html::removeCssClass($options, ['test1', 'test2']);
        $this->assertEquals(['class' => 'test'], $options);
    }

    public function testCssStyleFromArray()
    {
        $this->assertEquals('width: 100px; height: 200px;', Html::cssStyleFromArray([
            'width' => '100px',
            'height' => '200px',
        ]));
        $this->assertNull(Html::cssStyleFromArray([]));
    }

    public function testCssStyleToArray()
    {
        $this->assertEquals([
            'width' => '100px',
            'height' => '200px',
        ], Html::cssStyleToArray('width: 100px; height: 200px;'));
        $this->assertEquals([], Html::cssStyleToArray('  '));
    }

    public function testAddCssStyle()
    {
        $options = ['style' => 'width: 100px; height: 200px;'];
        Html::addCssStyle($options, 'width: 110px; color: red;');
        $this->assertEquals('width: 110px; height: 200px; color: red;', $options['style']);

        $options = ['style' => 'width: 100px; height: 200px;'];
        Html::addCssStyle($options, ['width' => '110px', 'color' => 'red']);
        $this->assertEquals('width: 110px; height: 200px; color: red;', $options['style']);

        $options = ['style' => 'width: 100px; height: 200px;'];
        Html::addCssStyle($options, 'width: 110px; color: red;', false);
        $this->assertEquals('width: 100px; height: 200px; color: red;', $options['style']);

        $options = [];
        Html::addCssStyle($options, 'width: 110px; color: red;');
        $this->assertEquals('width: 110px; color: red;', $options['style']);

        $options = [];
        Html::addCssStyle($options, 'width: 110px; color: red;', false);
        $this->assertEquals('width: 110px; color: red;', $options['style']);

        $options = [
            'style' => [
                'width' => '100px',
            ],
        ];
        Html::addCssStyle($options, ['color' => 'red'], false);
        $this->assertEquals('width: 100px; color: red;', $options['style']);
    }

    public function testRemoveCssStyle()
    {
        $options = ['style' => 'width: 110px; height: 200px; color: red;'];
        Html::removeCssStyle($options, 'width');
        $this->assertEquals('height: 200px; color: red;', $options['style']);
        Html::removeCssStyle($options, ['height']);
        $this->assertEquals('color: red;', $options['style']);
        Html::removeCssStyle($options, ['color', 'background']);
        $this->assertNull($options['style']);

        $options = [];
        Html::removeCssStyle($options, ['color', 'background']);
        $this->assertNotTrue(array_key_exists('style', $options));
        $options = [
            'style' => [
                'color' => 'red',
                'width' => '100px',
            ],
        ];
        Html::removeCssStyle($options, ['color']);
        $this->assertEquals('width: 100px;', $options['style']);
    }

    public function testBooleanAttributes()
    {
        $this->assertEquals('<input type="email" name="mail">', Html::input('email', 'mail', null, ['required' => false]));
        $this->assertEquals('<input type="email" name="mail" required>', Html::input('email', 'mail', null, ['required' => true]));
        $this->assertEquals('<input type="email" name="mail" required="hi">', Html::input('email', 'mail', null, ['required' => 'hi']));
    }

    public function testDataAttributes()
    {
        $this->assertEquals('<link src="xyz" data-a="1" data-b="c">', Html::tag('link', '', ['src' => 'xyz', 'data' => ['a' => 1, 'b' => 'c']]));
        $this->assertEquals('<link src="xyz" ng-a="1" ng-b="c">', Html::tag('link', '', ['src' => 'xyz', 'ng' => ['a' => 1, 'b' => 'c']]));
        $this->assertEquals('<link src="xyz" data-ng-a="1" data-ng-b="c">', Html::tag('link', '', ['src' => 'xyz', 'data-ng' => ['a' => 1, 'b' => 'c']]));
        $this->assertEquals('<link src=\'{"a":1,"b":"It\\u0027s"}\'>', Html::tag('link', '', ['src' => ['a' => 1, 'b' => "It's"]]));
    }

    protected function getDataItems()
    {
        return [
            'value1' => 'text1',
            'value2' => 'text2',
        ];
    }

    protected function getDataItems2()
    {
        return [
            'value1<>' => 'text1<>',
            'value  2' => 'text  2',
        ];
    }

    /**
     * Data provider for [[testActiveTextInput()]].
     * @return array test data
     */
    public function dataProviderActiveTextInput()
    {
        return [
            [
                'some text',
                [],
                '<input type="text" id="htmltestmodel-name" name="HtmlTestModel[name]" value="some text">',
            ],
            [
                '',
                [
                    'maxlength' => true,
                ],
                '<input type="text" id="htmltestmodel-name" name="HtmlTestModel[name]" value="" maxlength="100">',
            ],
            [
                '',
                [
                    'maxlength' => 99,
                ],
                '<input type="text" id="htmltestmodel-name" name="HtmlTestModel[name]" value="" maxlength="99">',
            ],
        ];
    }

    /**
     * @dataProvider dataProviderActiveTextInput
     *
     * @param string $value
     * @param array $options
     * @param string $expectedHtml
     */
    public function testActiveTextInput($value, array $options, $expectedHtml)
    {
        $model = new HtmlTestModel();
        $model->name = $value;
        $this->assertEquals($expectedHtml, Html::activeTextInput($model, 'name', $options));
    }

    /**
     * Data provider for [[testActivePasswordInput()]].
     * @return array test data
     */
    public function dataProviderActivePasswordInput()
    {
        return [
            [
                'some text',
                [],
                '<input type="password" id="htmltestmodel-name" name="HtmlTestModel[name]" value="some text">',
            ],
            [
                '',
                [
                    'maxlength' => true,
                ],
                '<input type="password" id="htmltestmodel-name" name="HtmlTestModel[name]" value="" maxlength="100">',
            ],
            [
                '',
                [
                    'maxlength' => 99,
                ],
                '<input type="password" id="htmltestmodel-name" name="HtmlTestModel[name]" value="" maxlength="99">',
            ],
        ];
    }

    /**
     * @dataProvider dataProviderActivePasswordInput
     *
     * @param string $value
     * @param array $options
     * @param string $expectedHtml
     */
    public function testActivePasswordInput($value, array $options, $expectedHtml)
    {
        $model = new HtmlTestModel();
        $model->name = $value;
        $this->assertEquals($expectedHtml, Html::activePasswordInput($model, 'name', $options));
    }

    public function errorSummaryDataProvider()
    {
        return [
            [
                'ok',
                [],
                '<div style="display:none"><p>Please fix the following errors:</p><ul></ul></div>',
            ],
            [
                'ok',
                ['header' => 'Custom header', 'footer' => 'Custom footer', 'style' => 'color: red'],
                '<div style="color: red; display:none">Custom header<ul></ul>Custom footer</div>',
            ],
            [
                str_repeat('long_string', 60),
                [],
                '<div><p>Please fix the following errors:</p><ul><li>Name should contain at most 100 characters.</li></ul></div>',
            ],
            [
                'not_an_integer',
                [],
                '<div><p>Please fix the following errors:</p><ul><li>Error message. Here are some chars: &lt; &gt;</li></ul></div>',
                function ($model) {
                    /* @var $model DynamicModel */
                    $model->addError('name', 'Error message. Here are some chars: < >');
                },
            ],
            [
                'not_an_integer',
                ['encode' => false],
                '<div><p>Please fix the following errors:</p><ul><li>Error message. Here are some chars: < ></li></ul></div>',
                function ($model) {
                    /* @var $model DynamicModel */
                    $model->addError('name', 'Error message. Here are some chars: < >');
                },
            ],
            [
                str_repeat('long_string', 60),
                [],
                '<div><p>Please fix the following errors:</p><ul><li>Error message. Here are some chars: &lt; &gt;</li></ul></div>',
                function ($model) {
                    /* @var $model DynamicModel */
                    $model->addError('name', 'Error message. Here are some chars: < >');
                },
            ],
            [
                'not_an_integer',
                ['showAllErrors' => true],
                '<div><p>Please fix the following errors:</p><ul><li>Error message. Here are some chars: &lt; &gt;</li>
<li>Error message. Here are even more chars: &quot;&quot;</li></ul></div>',
                function ($model) {
                    /* @var $model DynamicModel */
                    $model->addError('name', 'Error message. Here are some chars: < >');
                    $model->addError('name', 'Error message. Here are even more chars: ""');
                },
            ],
        ];
    }

    /**
     * @dataProvider errorSummaryDataProvider
     *
     * @param string $value
     * @param array $options
     * @param string $expectedHtml
     * @param \Closure $beforeValidate
     */
    public function testErrorSummary($value, array $options, $expectedHtml, $beforeValidate = null)
    {
        $model = new HtmlTestModel();
        $model->name = $value;
        if ($beforeValidate !== null) {
            call_user_func($beforeValidate, $model);
        }
        $model->validate(null, false);

        $this->assertEqualsWithoutLE($expectedHtml, Html::errorSummary($model, $options));
    }

    /**
     * Data provider for [[testActiveTextArea()]].
     * @return array test data
     */
    public function dataProviderActiveTextArea()
    {
        return [
            [
                'some text',
                [],
                '<textarea id="htmltestmodel-description" name="HtmlTestModel[description]">some text</textarea>',
            ],
            [
                'some text',
                [
                    'maxlength' => true,
                ],
                '<textarea id="htmltestmodel-description" name="HtmlTestModel[description]" maxlength="500">some text</textarea>',
            ],
            [
                'some text',
                [
                    'maxlength' => 99,
                ],
                '<textarea id="htmltestmodel-description" name="HtmlTestModel[description]" maxlength="99">some text</textarea>',
            ],
            [
                'some text',
                [
                    'value' => 'override text',
                ],
                '<textarea id="htmltestmodel-description" name="HtmlTestModel[description]">override text</textarea>',
            ],
        ];
    }

    /**
     * @dataProvider dataProviderActiveTextArea
     *
     * @param string $value
     * @param array $options
     * @param string $expectedHtml
     */
    public function testActiveTextArea($value, array $options, $expectedHtml)
    {
        $model = new HtmlTestModel();
        $model->description = $value;
        $this->assertEquals($expectedHtml, Html::activeTextarea($model, 'description', $options));
    }

    /**
     * @see https://github.com/yiisoft/yii2/issues/10078
     */
    public function testCsrfDisable()
    {
        Yii::$app->request->enableCsrfValidation = true;
        Yii::$app->request->cookieValidationKey = 'foobar';

        $csrfForm = Html::beginForm('/index.php', 'post', ['id' => 'mycsrfform']);
        $this->assertEquals(
            '<form id="mycsrfform" action="/index.php" method="post">'
            . "\n" . '<input type="hidden" name="_csrf" value="' . Yii::$app->request->getCsrfToken() . '">',
            $csrfForm
        );

        $noCsrfForm = Html::beginForm('/index.php', 'post', ['csrf' => false, 'id' => 'myform']);
        $this->assertEquals('<form id="myform" action="/index.php" method="post">', $noCsrfForm);
    }

    /**
     * Data provider for [[testActiveRadio()]].
     * @return array test data
     */
    public function dataProviderActiveRadio()
    {
        return [
            [
                true,
                [],
                '<input type="hidden" name="HtmlTestModel[radio]" value="0"><label><input type="radio" id="htmltestmodel-radio" name="HtmlTestModel[radio]" value="1" checked> Radio</label>',
            ],
            [
                true,
                ['uncheck' => false],
                '<label><input type="radio" id="htmltestmodel-radio" name="HtmlTestModel[radio]" value="1" checked> Radio</label>',
            ],
            [
                true,
                ['label' => false],
                '<input type="hidden" name="HtmlTestModel[radio]" value="0"><input type="radio" id="htmltestmodel-radio" name="HtmlTestModel[radio]" value="1" checked>',
            ],
            [
                true,
                ['uncheck' => false, 'label' => false],
                '<input type="radio" id="htmltestmodel-radio" name="HtmlTestModel[radio]" value="1" checked>',
            ],
        ];
    }

    /**
     * @dataProvider dataProviderActiveRadio
     *
     * @param string $value
     * @param array $options
     * @param string $expectedHtml
     */
    public function testActiveRadio($value, array $options, $expectedHtml)
    {
        $model = new HtmlTestModel();
        $model->radio = $value;
        $this->assertEquals($expectedHtml, Html::activeRadio($model, 'radio', $options));
    }

    /**
     * Data provider for [[testActiveCheckbox()]].
     * @return array test data
     */
    public function dataProviderActiveCheckbox()
    {
        return [
            [
                true,
                [],
                '<input type="hidden" name="HtmlTestModel[checkbox]" value="0"><label><input type="checkbox" id="htmltestmodel-checkbox" name="HtmlTestModel[checkbox]" value="1" checked> Checkbox</label>',
            ],
            [
                true,
                ['uncheck' => false],
                '<label><input type="checkbox" id="htmltestmodel-checkbox" name="HtmlTestModel[checkbox]" value="1" checked> Checkbox</label>',
            ],
            [
                true,
                ['label' => false],
                '<input type="hidden" name="HtmlTestModel[checkbox]" value="0"><input type="checkbox" id="htmltestmodel-checkbox" name="HtmlTestModel[checkbox]" value="1" checked>',
            ],
            [
                true,
                ['uncheck' => false, 'label' => false],
                '<input type="checkbox" id="htmltestmodel-checkbox" name="HtmlTestModel[checkbox]" value="1" checked>',
            ],
        ];
    }

    /**
     * @dataProvider dataProviderActiveCheckbox
     *
     * @param string $value
     * @param array $options
     * @param string $expectedHtml
     */
    public function testActiveCheckbox($value, array $options, $expectedHtml)
    {
        $model = new HtmlTestModel();
        $model->checkbox = $value;
        $this->assertEquals($expectedHtml, Html::activeCheckbox($model, 'checkbox', $options));
    }

    /**
     * Data provider for [[testAttributeNameValidation()]].
     * @return array test data
     */
    public function validAttributeNamesProvider()
    {
        return [
            ['asd]asdf.asdfa[asdfa', 'asdf.asdfa'],
            ['a', 'a'],
            ['[0]a', 'a'],
            ['a[0]', 'a'],
            ['[0]a[0]', 'a'],
            ['[0]a.[0]', 'a.'],

            // Unicode checks.
            ['ä', 'ä'],
            ['ä', 'ä'],
            ['asdf]öáöio..[asdfasdf', 'öáöio..'],
            ['öáöio', 'öáöio'],
            ['[0]test.ööößß.d', 'test.ööößß.d'],
            ['ИІК', 'ИІК'],
            [']ИІК[', 'ИІК'],
            ['[0]ИІК[0]', 'ИІК'],
        ];
    }

    /**
     * Data provider for [[testAttributeNameValidation()]].
     * @return array test data
     */
    public function invalidAttributeNamesProvider()
    {
        return [
            ['. ..'],
            ['a +b'],
            ['a,b'],
        ];
    }

    /**
     * @dataProvider validAttributeNamesProvider
     *
     * @param string $name
     * @param string $expected
     */
    public function testAttributeNameValidation($name, $expected)
    {
        if (!isset($expected)) {
            $this->expectException('yii\base\InvalidArgumentException');
            Html::getAttributeName($name);
        } else {
            $this->assertEquals($expected, Html::getAttributeName($name));
        }
    }

    /**
     * @dataProvider invalidAttributeNamesProvider
     *
     * @param string $name
     */
    public function testAttributeNameException($name)
    {
        $this->expectException('yii\base\InvalidArgumentException');
        Html::getAttributeName($name);
    }

    public function testActiveFileInput()
    {
        $expected = '<input type="hidden" name="foo" value=""><input type="file" id="htmltestmodel-types" name="foo">';
        $model = new HtmlTestModel();
        $actual = Html::activeFileInput($model, 'types', ['name' => 'foo']);
        $this->assertEqualsWithoutLE($expected, $actual);
    }

    /**
     * @expectedException \yii\base\InvalidArgumentException
     * @expectedExceptionMessage Attribute name must contain word characters only.
     */
    public function testGetAttributeValueInvalidArgumentException()
    {
        $model = new HtmlTestModel();
        Html::getAttributeValue($model, '-');
    }

    public function testGetAttributeValue()
    {
        $model = new HtmlTestModel();

        $expected = null;
        $actual = Html::getAttributeValue($model, 'types');
        $this->assertSame($expected, $actual);

<<<<<<< HEAD
        $activeRecord = $this->createMock(\yii\db\ActiveRecordInterface::class);
=======
        $activeRecord = $this->getMockBuilder('yii\\db\\ActiveRecordInterface')->getMock();
>>>>>>> 42704705
        $activeRecord->method('getPrimaryKey')->willReturn(1);
        $model->types = $activeRecord;

        $expected = 1;
        $actual = Html::getAttributeValue($model, 'types');
        $this->assertSame($expected, $actual);

        $model->types = [
            $activeRecord,
        ];

        $expected = [1];
        $actual = Html::getAttributeValue($model, 'types');
        $this->assertSame($expected, $actual);
    }

    /**
     * @expectedException \yii\base\InvalidArgumentException
     * @expectedExceptionMessage Attribute name must contain word characters only.
     */
    public function testGetInputNameInvalidArgumentExceptionAttribute()
    {
        $model = new HtmlTestModel();
        Html::getInputName($model, '-');
    }

    /**
     * @expectedException \yii\base\InvalidArgumentException
     * @expectedExceptionMessageRegExp /(.*)formName\(\) cannot be empty for tabular inputs.$/
     */
    public function testGetInputNameInvalidArgumentExceptionFormName()
    {
<<<<<<< HEAD
        $model = $this->createMock(\yii\base\Model::class);
=======
        $model = $this->getMockBuilder('yii\\base\\Model')->getMock();
>>>>>>> 42704705
        $model->method('formName')->willReturn('');
        Html::getInputName($model, '[foo]bar');
    }

    public function testGetInputName()
    {
<<<<<<< HEAD
        $model = $this->createMock(\yii\base\Model::class);
=======
        $model = $this->getMockBuilder('yii\\base\\Model')->getMock();
>>>>>>> 42704705
        $model->method('formName')->willReturn('');
        $expected = 'types';
        $actual = Html::getInputName($model, 'types');
        $this->assertSame($expected, $actual);
    }


    public function testEscapeJsRegularExpression()
    {
        $expected = '/[a-z0-9-]+/';
        $actual = Html::escapeJsRegularExpression('([a-z0-9-]+)');
        $this->assertSame($expected, $actual);

        $expected = '/([a-z0-9-]+)/gim';
        $actual = Html::escapeJsRegularExpression('/([a-z0-9-]+)/Ugimex');
        $this->assertSame($expected, $actual);
    }

    public function testActiveDropDownList()
    {
        $expected = <<<'HTML'
<input type="hidden" name="HtmlTestModel[types]" value=""><select id="htmltestmodel-types" name="HtmlTestModel[types][]" multiple="true" size="4">

</select>
HTML;
        $model = new HtmlTestModel();
        $actual = Html::activeDropDownList($model, 'types', [], ['multiple' => 'true']);
        $this->assertEqualsWithoutLE($expected, $actual);
    }

    public function testActiveCheckboxList()
    {
        $model = new HtmlTestModel();

        $expected = <<<'HTML'
<input type="hidden" name="HtmlTestModel[types]" value=""><div id="htmltestmodel-types"><label><input type="radio" name="HtmlTestModel[types]" value="0"> foo</label></div>
HTML;
        $actual = Html::activeRadioList($model, 'types', ['foo']);
        $this->assertEqualsWithoutLE($expected, $actual);
    }

    public function testActiveRadioList()
    {
        $model = new HtmlTestModel();

        $expected = <<<'HTML'
<input type="hidden" name="HtmlTestModel[types]" value=""><div id="htmltestmodel-types"><label><input type="checkbox" name="HtmlTestModel[types][]" value="0"> foo</label></div>
HTML;
        $actual = Html::activeCheckboxList($model, 'types', ['foo']);
        $this->assertEqualsWithoutLE($expected, $actual);
    }
}

/**
 * @property string name
 * @property array types
 * @property string description
 */
class HtmlTestModel extends DynamicModel
{
    public function init()
    {
        foreach (['name', 'types', 'description', 'radio', 'checkbox'] as $attribute) {
            $this->defineAttribute($attribute);
        }
    }

    public function rules()
    {
        return [
            ['name', 'required'],
            ['name', 'string', 'max' => 100],
            ['description', 'string', 'max' => 500],
            [['radio', 'checkbox'], 'boolean'],
        ];
    }
}<|MERGE_RESOLUTION|>--- conflicted
+++ resolved
@@ -138,33 +138,19 @@
         $this->assertStringMatchesFormat($pattern, $actual);
     }
 
-    public function testCsrfMetaTagsEnableCsrfValidation_WithoutCookieValidationKey()
+    public function testCsrfMetaTagsEnableCsrfValidationWithoutCookieValidationKey()
     {
         $this->mockApplication([
             'components' => [
                 'request' => [
                     'class' => 'yii\web\Request',
                     'enableCsrfValidation' => true,
-<<<<<<< HEAD
-                    'enableCookieValidation' => false,
-                    'cookieValidationKey' => '',
-                ],
-                'response' => [
-                    'class' => 'yii\web\Response',
                 ],
             ],
         ]);
-        $pattern = '<meta name="csrf-param" content="_csrf">%A<meta name="csrf-token" content="%s">';
-        $actual = Html::csrfMetaTags();
-        $this->assertStringMatchesFormat($pattern, $actual);
-=======
-                ],
-            ],
-        ]);
-        $this->expectException('yii\base\InvalidConfigException');
+        $this->expectException(\yii\base\InvalidConfigException::class);
         $this->expectExceptionMessage('yii\web\Request::cookieValidationKey must be configured with a secret key.');
         Html::csrfMetaTags();
->>>>>>> 42704705
     }
 
     /**
@@ -1477,11 +1463,7 @@
         $actual = Html::getAttributeValue($model, 'types');
         $this->assertSame($expected, $actual);
 
-<<<<<<< HEAD
         $activeRecord = $this->createMock(\yii\db\ActiveRecordInterface::class);
-=======
-        $activeRecord = $this->getMockBuilder('yii\\db\\ActiveRecordInterface')->getMock();
->>>>>>> 42704705
         $activeRecord->method('getPrimaryKey')->willReturn(1);
         $model->types = $activeRecord;
 
@@ -1514,22 +1496,14 @@
      */
     public function testGetInputNameInvalidArgumentExceptionFormName()
     {
-<<<<<<< HEAD
         $model = $this->createMock(\yii\base\Model::class);
-=======
-        $model = $this->getMockBuilder('yii\\base\\Model')->getMock();
->>>>>>> 42704705
         $model->method('formName')->willReturn('');
         Html::getInputName($model, '[foo]bar');
     }
 
     public function testGetInputName()
     {
-<<<<<<< HEAD
         $model = $this->createMock(\yii\base\Model::class);
-=======
-        $model = $this->getMockBuilder('yii\\base\\Model')->getMock();
->>>>>>> 42704705
         $model->method('formName')->willReturn('');
         $expected = 'types';
         $actual = Html::getInputName($model, 'types');
