--- conflicted
+++ resolved
@@ -293,11 +293,7 @@
             $dirName => [],
         ]);
 
-<<<<<<< HEAD
-        $this->setExpectedException('yii\base\InvalidArgumentException');
-=======
-        $this->expectException('yii\base\InvalidParamException');
->>>>>>> eed00dc3
+        $this->expectException('yii\base\InvalidArgumentException');
 
         $dirName = $this->testFilePath . DIRECTORY_SEPARATOR . 'test_dir';
         FileHelper::copyDirectory($dirName, $dirName);
@@ -313,11 +309,7 @@
             'backup' => ['data' => []]
         ]);
 
-<<<<<<< HEAD
-        $this->setExpectedException('yii\base\InvalidArgumentException');
-=======
-        $this->expectException('yii\base\InvalidParamException');
->>>>>>> eed00dc3
+        $this->expectException('yii\base\InvalidArgumentException');
 
         FileHelper::copyDirectory(
             $this->testFilePath . DIRECTORY_SEPARATOR . 'backup',
