--- conflicted
+++ resolved
@@ -73,7 +73,7 @@
     {
         $cache = $this->getCacheInstance();
 
-        $cache->clear();
+        $cache->flush();
         $cache->set('string_test', 'string_test');
         $cache->set('number_test', 42);
         $cache->set('array_test', ['array_test' => 'array_test']);
@@ -113,12 +113,8 @@
     }
 
     /**
-<<<<<<< HEAD
      * @dataProvider dataProviderSetMultiple
-=======
-     * @dataProvider multiSetExpiry
      * @param int $expiry
->>>>>>> 03aac69a
      */
     public function testSetMultiple($expiry)
     {
@@ -184,13 +180,8 @@
 
         $this->assertEquals(['string_test' => 'string_test', 'number_test' => 42], $cache->getMultiple(['string_test', 'number_test']));
         // ensure that order does not matter
-<<<<<<< HEAD
         $this->assertEquals(['number_test' => 42, 'string_test' => 'string_test'], $cache->getMultiple(['number_test', 'string_test']));
         $this->assertEquals(['number_test' => 42, 'non_existent_key' => null], $cache->getMultiple(['number_test', 'non_existent_key']));
-=======
-        $this->assertEquals(['number_test' => 42, 'string_test' => 'string_test'], $cache->multiGet(['number_test', 'string_test']));
-        $this->assertSame(['number_test' => 42, 'non_existent_key' => false], $cache->multiGet(['number_test', 'non_existent_key']));
->>>>>>> 03aac69a
     }
 
     public function testDefaultTtl()
@@ -274,7 +265,7 @@
         $expected = $this->getOrSetCallable($cache);
         $callable = [$this, 'getOrSetCallable'];
 
-        $this->assertFalse($cache->get('something'));
+        $this->assertEquals(null, $cache->get('something'));
         $this->assertEquals($expected, $cache->getOrSet('something', $callable));
         $this->assertEquals($expected, $cache->get('something'));
     }
