<?php

namespace yiiunit\framework\db;

use yii\db\ActiveQuery;
use yii\db\ActiveRecordInterface;
use yiiunit\data\ar\ActiveRecord;
use yiiunit\data\ar\BitValues;
use yiiunit\data\ar\Category;
use yiiunit\data\ar\Customer;
use yiiunit\data\ar\Document;
use yiiunit\data\ar\NullValues;
use yiiunit\data\ar\OrderItem;
use yiiunit\data\ar\Order;
use yiiunit\data\ar\Item;
use yiiunit\data\ar\OrderItemWithNullFK;
use yiiunit\data\ar\OrderWithNullFK;
use yiiunit\data\ar\Profile;
use yiiunit\data\ar\Type;
use yiiunit\framework\ar\ActiveRecordTestTrait;
use yiiunit\framework\db\cubrid\ActiveRecordTest as CubridActiveRecordTest;
use yiiunit\data\ar\Animal;
use yiiunit\data\ar\Cat;
use yiiunit\data\ar\Dog;

abstract class ActiveRecordTest extends DatabaseTestCase
{
    use ActiveRecordTestTrait;

    protected function setUp()
    {
        parent::setUp();
        ActiveRecord::$db = $this->getConnection();
    }

    /**
     * @inheritdoc
     */
    public function getCustomerClass()
    {
        return Customer::class;
    }

    /**
     * @inheritdoc
     */
    public function getItemClass()
    {
        return Item::class;
    }

    /**
     * @inheritdoc
     */
    public function getOrderClass()
    {
        return Order::class;
    }

    /**
     * @inheritdoc
     */
    public function getOrderItemClass()
    {
        return OrderItem::class;
    }

    /**
     * @return string
     */
    public function getCategoryClass()
    {
        return Category::class;
    }

    /**
     * @inheritdoc
     */
    public function getOrderWithNullFKClass()
    {
        return OrderWithNullFK::class;
    }

    /**
     * @inheritdoc
     */
    public function getOrderItemWithNullFKmClass()
    {
        return OrderItemWithNullFK::class;
    }

    public function testCustomColumns()
    {
        // find custom column
        if ($this->driverName === 'oci') {
            $customer = Customer::find()->select(['{{customer}}.*', '([[status]]*2) AS [[status2]]'])
                ->where(['name' => 'user3'])->one();
        } else {
            $customer = Customer::find()->select(['*', '([[status]]*2) AS [[status2]]'])
                ->where(['name' => 'user3'])->one();
        }
        $this->assertEquals(3, $customer->id);
        $this->assertEquals(4, $customer->status2);
    }

    public function testStatisticalFind()
    {
        // find count, sum, average, min, max, scalar
        $this->assertEquals(3, Customer::find()->count());
        $this->assertEquals(2, Customer::find()->where('[[id]]=1 OR [[id]]=2')->count());
        $this->assertEquals(6, Customer::find()->sum('[[id]]'));
        $this->assertEquals(2, Customer::find()->average('[[id]]'));
        $this->assertEquals(1, Customer::find()->min('[[id]]'));
        $this->assertEquals(3, Customer::find()->max('[[id]]'));
        $this->assertEquals(3, Customer::find()->select('COUNT(*)')->scalar());
    }

    public function testFindScalar()
    {
        // query scalar
        $customerName = Customer::find()->where(['[[id]]' => 2])->select('[[name]]')->scalar();
        $this->assertEquals('user2', $customerName);
    }

    public function testFindExists()
    {
        $this->assertTrue(Customer::find()->where(['[[id]]' => 2])->exists());
        $this->assertFalse(Customer::find()->where(['[[id]]' => 42])->exists());
        $this->assertTrue(Customer::find()->where(['[[id]]' => 2])->select('[[name]]')->exists());
        $this->assertFalse(Customer::find()->where(['[[id]]' => 42])->select('[[name]]')->exists());
    }

    public function testFindColumn()
    {
        /* @var $this TestCase|ActiveRecordTestTrait */
        $this->assertEquals(['user1', 'user2', 'user3'], Customer::find()->select('[[name]]')->column());
        $this->assertEquals(['user3', 'user2', 'user1'], Customer::find()->orderBy(['[[name]]' => SORT_DESC])->select('[[name]]')->column());
    }

    public function testFindBySql()
    {
        // find one
        $customer = Customer::findBySql('SELECT * FROM {{customer}} ORDER BY [[id]] DESC')->one();
        $this->assertInstanceOf(Customer::className(), $customer);
        $this->assertEquals('user3', $customer->name);

        // find all
        $customers = Customer::findBySql('SELECT * FROM {{customer}}')->all();
        $this->assertCount(3, $customers);

        // find with parameter binding
        $customer = Customer::findBySql('SELECT * FROM {{customer}} WHERE [[id]]=:id', [':id' => 2])->one();
        $this->assertInstanceOf(Customer::className(), $customer);
        $this->assertEquals('user2', $customer->name);
    }

    /**
     * @depends testFindBySql
     *
     * @see https://github.com/yiisoft/yii2/issues/8593
     */
    public function testCountWithFindBySql()
    {
        $query = Customer::findBySql('SELECT * FROM {{customer}}');
        $this->assertEquals(3, $query->count());
        $query = Customer::findBySql('SELECT * FROM {{customer}} WHERE  [[id]]=:id', [':id' => 2]);
        $this->assertEquals(1, $query->count());
    }

    public function testFindLazyViaTable()
    {
        /* @var $order Order */
        $order = Order::findOne(1);
        $this->assertEquals(1, $order->id);
        $this->assertCount(2, $order->books);
        $this->assertEquals(1, $order->items[0]->id);
        $this->assertEquals(2, $order->items[1]->id);

        $order = Order::findOne(2);
        $this->assertEquals(2, $order->id);
        $this->assertCount(0, $order->books);

        $order = Order::find()->where(['id' => 1])->asArray()->one();
        $this->assertTrue(is_array($order));
    }

    public function testFindEagerViaTable()
    {
        $orders = Order::find()->with('books')->orderBy('id')->all();
        $this->assertCount(3, $orders);

        $order = $orders[0];
        $this->assertEquals(1, $order->id);
        $this->assertCount(2, $order->books);
        $this->assertEquals(1, $order->books[0]->id);
        $this->assertEquals(2, $order->books[1]->id);

        $order = $orders[1];
        $this->assertEquals(2, $order->id);
        $this->assertCount(0, $order->books);

        $order = $orders[2];
        $this->assertEquals(3, $order->id);
        $this->assertCount(1, $order->books);
        $this->assertEquals(2, $order->books[0]->id);

        // https://github.com/yiisoft/yii2/issues/1402
        $orders = Order::find()->with('books')->orderBy('id')->asArray()->all();
        $this->assertCount(3, $orders);
        $this->assertTrue(is_array($orders[0]['orderItems'][0]));

        $order = $orders[0];
        $this->assertTrue(is_array($order));
        $this->assertEquals(1, $order['id']);
        $this->assertCount(2, $order['books']);
        $this->assertEquals(1, $order['books'][0]['id']);
        $this->assertEquals(2, $order['books'][1]['id']);
    }

    // deeply nested table relation
    public function testDeeplyNestedTableRelation()
    {
        /* @var $customer Customer */
        $customer = Customer::findOne(1);
        $this->assertNotNull($customer);

        $items = $customer->orderItems;

<<<<<<< HEAD
        $this->assertEquals(2, count($items));
        $this->assertInstanceOf(Item::class, $items[0]);
        $this->assertInstanceOf(Item::class, $items[1]);
=======
        $this->assertCount(2, $items);
        $this->assertInstanceOf(Item::className(), $items[0]);
        $this->assertInstanceOf(Item::className(), $items[1]);
>>>>>>> da3bb5aa
        $this->assertEquals(1, $items[0]->id);
        $this->assertEquals(2, $items[1]->id);
    }

    /**
     * https://github.com/yiisoft/yii2/issues/5341
     *
     * Issue:     Plan     1 -- * Account * -- * User
     * Our Tests: Category 1 -- * Item    * -- * Order
     */
    public function testDeeplyNestedTableRelation2()
    {
        /* @var $category Category */
        $category = Category::findOne(1);
        $this->assertNotNull($category);
        $orders = $category->orders;
<<<<<<< HEAD
        $this->assertEquals(2, count($orders));
        $this->assertInstanceOf(Order::class, $orders[0]);
        $this->assertInstanceOf(Order::class, $orders[1]);
=======
        $this->assertCount(2, $orders);
        $this->assertInstanceOf(Order::className(), $orders[0]);
        $this->assertInstanceOf(Order::className(), $orders[1]);
>>>>>>> da3bb5aa
        $ids = [$orders[0]->id, $orders[1]->id];
        sort($ids);
        $this->assertEquals([1, 3], $ids);

        $category = Category::findOne(2);
        $this->assertNotNull($category);
        $orders = $category->orders;
<<<<<<< HEAD
        $this->assertEquals(1, count($orders));
        $this->assertInstanceOf(Order::class, $orders[0]);
=======
        $this->assertCount(1, $orders);
        $this->assertInstanceOf(Order::className(), $orders[0]);
>>>>>>> da3bb5aa
        $this->assertEquals(2, $orders[0]->id);

    }

    public function testStoreNull()
    {
        $record = new NullValues();
        $this->assertNull($record->var1);
        $this->assertNull($record->var2);
        $this->assertNull($record->var3);
        $this->assertNull($record->stringcol);

        $record->var1 = 123;
        $record->var2 = 456;
        $record->var3 = 789;
        $record->stringcol = 'hello!';

        $record->save(false);
        $this->assertTrue($record->refresh());

        $this->assertEquals(123, $record->var1);
        $this->assertEquals(456, $record->var2);
        $this->assertEquals(789, $record->var3);
        $this->assertEquals('hello!', $record->stringcol);

        $record->var1 = null;
        $record->var2 = null;
        $record->var3 = null;
        $record->stringcol = null;

        $record->save(false);
        $this->assertTrue($record->refresh());

        $this->assertNull($record->var1);
        $this->assertNull($record->var2);
        $this->assertNull($record->var3);
        $this->assertNull($record->stringcol);

        $record->var1 = 0;
        $record->var2 = 0;
        $record->var3 = 0;
        $record->stringcol = '';

        $record->save(false);
        $this->assertTrue($record->refresh());

        $this->assertEquals(0, $record->var1);
        $this->assertEquals(0, $record->var2);
        $this->assertEquals(0, $record->var3);
        $this->assertEquals('', $record->stringcol);
    }

    public function testStoreEmpty()
    {
        $record = new NullValues();

        // this is to simulate empty html form submission
        $record->var1 = '';
        $record->var2 = '';
        $record->var3 = '';
        $record->stringcol = '';

        $record->save(false);
        $this->assertTrue($record->refresh());

        // https://github.com/yiisoft/yii2/commit/34945b0b69011bc7cab684c7f7095d837892a0d4#commitcomment-4458225
        $this->assertSame($record->var1, $record->var2);
        $this->assertSame($record->var2, $record->var3);
    }

    public function testIsPrimaryKey()
    {
        $this->assertFalse(Customer::isPrimaryKey([]));
        $this->assertTrue(Customer::isPrimaryKey(['id']));
        $this->assertFalse(Customer::isPrimaryKey(['id', 'name']));
        $this->assertFalse(Customer::isPrimaryKey(['name']));
        $this->assertFalse(Customer::isPrimaryKey(['name', 'email']));

        $this->assertFalse(OrderItem::isPrimaryKey([]));
        $this->assertFalse(OrderItem::isPrimaryKey(['order_id']));
        $this->assertFalse(OrderItem::isPrimaryKey(['item_id']));
        $this->assertFalse(OrderItem::isPrimaryKey(['quantity']));
        $this->assertFalse(OrderItem::isPrimaryKey(['quantity', 'subtotal']));
        $this->assertTrue(OrderItem::isPrimaryKey(['order_id', 'item_id']));
        $this->assertFalse(OrderItem::isPrimaryKey(['order_id', 'item_id', 'quantity']));
    }

    public function testJoinWith()
    {
        // left join and eager loading
        $orders = Order::find()->joinWith('customer')->orderBy('customer.id DESC, order.id')->all();
        $this->assertCount(3, $orders);
        $this->assertEquals(2, $orders[0]->id);
        $this->assertEquals(3, $orders[1]->id);
        $this->assertEquals(1, $orders[2]->id);
        $this->assertTrue($orders[0]->isRelationPopulated('customer'));
        $this->assertTrue($orders[1]->isRelationPopulated('customer'));
        $this->assertTrue($orders[2]->isRelationPopulated('customer'));

        // inner join filtering and eager loading
        $orders = Order::find()->innerJoinWith([
            'customer' => function ($query) {
                $query->where('{{customer}}.[[id]]=2');
            },
        ])->orderBy('order.id')->all();
        $this->assertCount(2, $orders);
        $this->assertEquals(2, $orders[0]->id);
        $this->assertEquals(3, $orders[1]->id);
        $this->assertTrue($orders[0]->isRelationPopulated('customer'));
        $this->assertTrue($orders[1]->isRelationPopulated('customer'));

        // inner join filtering, eager loading, conditions on both primary and relation
        $orders = Order::find()->innerJoinWith([
            'customer' => function ($query) {
                $query->where(['customer.id' => 2]);
            },
        ])->where(['order.id' => [1, 2]])->orderBy('order.id')->all();
        $this->assertCount(1, $orders);
        $this->assertEquals(2, $orders[0]->id);
        $this->assertTrue($orders[0]->isRelationPopulated('customer'));

        // inner join filtering without eager loading
        $orders = Order::find()->innerJoinWith([
            'customer' => function ($query) {
                $query->where('{{customer}}.[[id]]=2');
            },
        ], false)->orderBy('order.id')->all();
        $this->assertCount(2, $orders);
        $this->assertEquals(2, $orders[0]->id);
        $this->assertEquals(3, $orders[1]->id);
        $this->assertFalse($orders[0]->isRelationPopulated('customer'));
        $this->assertFalse($orders[1]->isRelationPopulated('customer'));

        // inner join filtering without eager loading, conditions on both primary and relation
        $orders = Order::find()->innerJoinWith([
            'customer' => function ($query) {
                    $query->where(['customer.id' => 2]);
            },
        ], false)->where(['order.id' => [1, 2]])->orderBy('order.id')->all();
        $this->assertCount(1, $orders);
        $this->assertEquals(2, $orders[0]->id);
        $this->assertFalse($orders[0]->isRelationPopulated('customer'));

        // join with via-relation
        $orders = Order::find()->innerJoinWith('books')->orderBy('order.id')->all();
        $this->assertCount(2, $orders);
        $this->assertEquals(1, $orders[0]->id);
        $this->assertEquals(3, $orders[1]->id);
        $this->assertTrue($orders[0]->isRelationPopulated('books'));
        $this->assertTrue($orders[1]->isRelationPopulated('books'));
        $this->assertCount(2, $orders[0]->books);
        $this->assertCount(1, $orders[1]->books);

        // join with sub-relation
        $orders = Order::find()->innerJoinWith([
            'items' => function ($q) {
                $q->orderBy('item.id');
            },
            'items.category' => function ($q) {
                $q->where('{{category}}.[[id]] = 2');
            },
        ])->orderBy('order.id')->all();
        $this->assertCount(1, $orders);
        $this->assertTrue($orders[0]->isRelationPopulated('items'));
        $this->assertEquals(2, $orders[0]->id);
        $this->assertCount(3, $orders[0]->items);
        $this->assertTrue($orders[0]->items[0]->isRelationPopulated('category'));
        $this->assertEquals(2, $orders[0]->items[0]->category->id);

        // join with table alias
        $orders = Order::find()->joinWith([
            'customer' => function ($q) {
                $q->from('customer c');
            }
        ])->orderBy('c.id DESC, order.id')->all();
        $this->assertCount(3, $orders);
        $this->assertEquals(2, $orders[0]->id);
        $this->assertEquals(3, $orders[1]->id);
        $this->assertEquals(1, $orders[2]->id);
        $this->assertTrue($orders[0]->isRelationPopulated('customer'));
        $this->assertTrue($orders[1]->isRelationPopulated('customer'));
        $this->assertTrue($orders[2]->isRelationPopulated('customer'));

        // join with table alias
        $orders = Order::find()->joinWith('customer as c')->orderBy('c.id DESC, order.id')->all();
        $this->assertCount(3, $orders);
        $this->assertEquals(2, $orders[0]->id);
        $this->assertEquals(3, $orders[1]->id);
        $this->assertEquals(1, $orders[2]->id);
        $this->assertTrue($orders[0]->isRelationPopulated('customer'));
        $this->assertTrue($orders[1]->isRelationPopulated('customer'));
        $this->assertTrue($orders[2]->isRelationPopulated('customer'));

        // join with table alias sub-relation
        $orders = Order::find()->innerJoinWith([
            'items as t' => function ($q) {
                $q->orderBy('t.id');
            },
            'items.category as c' => function ($q) {
                $q->where('{{c}}.[[id]] = 2');
            },
        ])->orderBy('order.id')->all();
        $this->assertCount(1, $orders);
        $this->assertTrue($orders[0]->isRelationPopulated('items'));
        $this->assertEquals(2, $orders[0]->id);
        $this->assertCount(3, $orders[0]->items);
        $this->assertTrue($orders[0]->items[0]->isRelationPopulated('category'));
        $this->assertEquals(2, $orders[0]->items[0]->category->id);

        // join with ON condition
        $orders = Order::find()->joinWith('books2')->orderBy('order.id')->all();
        $this->assertCount(3, $orders);
        $this->assertEquals(1, $orders[0]->id);
        $this->assertEquals(2, $orders[1]->id);
        $this->assertEquals(3, $orders[2]->id);
        $this->assertTrue($orders[0]->isRelationPopulated('books2'));
        $this->assertTrue($orders[1]->isRelationPopulated('books2'));
        $this->assertTrue($orders[2]->isRelationPopulated('books2'));
        $this->assertCount(2, $orders[0]->books2);
        $this->assertCount(0, $orders[1]->books2);
        $this->assertCount(1, $orders[2]->books2);

        // lazy loading with ON condition
        $order = Order::findOne(1);
        $this->assertCount(2, $order->books2);
        $order = Order::findOne(2);
        $this->assertCount(0, $order->books2);
        $order = Order::findOne(3);
        $this->assertCount(1, $order->books2);

        // eager loading with ON condition
        $orders = Order::find()->with('books2')->all();
        $this->assertCount(3, $orders);
        $this->assertEquals(1, $orders[0]->id);
        $this->assertEquals(2, $orders[1]->id);
        $this->assertEquals(3, $orders[2]->id);
        $this->assertTrue($orders[0]->isRelationPopulated('books2'));
        $this->assertTrue($orders[1]->isRelationPopulated('books2'));
        $this->assertTrue($orders[2]->isRelationPopulated('books2'));
        $this->assertCount(2, $orders[0]->books2);
        $this->assertCount(0, $orders[1]->books2);
        $this->assertCount(1, $orders[2]->books2);

        // join with count and query
        $query = Order::find()->joinWith('customer');
        $count = $query->count();
        $this->assertEquals(3, $count);
        $orders = $query->all();
        $this->assertCount(3, $orders);

        // https://github.com/yiisoft/yii2/issues/2880
        $query = Order::findOne(1);
        $customer = $query->getCustomer()->joinWith([
            'orders' => function ($q) { $q->orderBy([]); }
        ])->one();
        $this->assertEquals(1, $customer->id);
        $order = Order::find()->joinWith([
            'items' => function ($q) {
                $q->from(['items' => 'item'])
                    ->orderBy('items.id');
            },
        ])->orderBy('order.id')->one();

        // join with sub-relation called inside Closure
        $orders = Order::find()->joinWith([
                'items' => function ($q) {
                    $q->orderBy('item.id');
                    $q->joinWith([
                            'category'=> function ($q) {
                                $q->where('{{category}}.[[id]] = 2');
                            }
                        ]);
                },
            ])->orderBy('order.id')->all();
        $this->assertCount(1, $orders);
        $this->assertTrue($orders[0]->isRelationPopulated('items'));
        $this->assertEquals(2, $orders[0]->id);
        $this->assertCount(3, $orders[0]->items);
        $this->assertTrue($orders[0]->items[0]->isRelationPopulated('category'));
        $this->assertEquals(2, $orders[0]->items[0]->category->id);
    }

    public function testJoinWithAndScope()
    {
        // hasOne inner join
        $customers = Customer::find()->active()->innerJoinWith('profile')->orderBy('customer.id')->all();
        $this->assertCount(1, $customers);
        $this->assertEquals(1, $customers[0]->id);
        $this->assertTrue($customers[0]->isRelationPopulated('profile'));

        // hasOne outer join
        $customers = Customer::find()->active()->joinWith('profile')->orderBy('customer.id')->all();
        $this->assertCount(2, $customers);
        $this->assertEquals(1, $customers[0]->id);
        $this->assertEquals(2, $customers[1]->id);
        $this->assertTrue($customers[0]->isRelationPopulated('profile'));
        $this->assertTrue($customers[1]->isRelationPopulated('profile'));
        $this->assertInstanceOf(Profile::class, $customers[0]->profile);
        $this->assertNull($customers[1]->profile);

        // hasMany
        $customers = Customer::find()->active()->joinWith([
            'orders' => function ($q) {
                $q->orderBy('order.id');
            }
        ])->orderBy('customer.id DESC, order.id')->all();
        $this->assertCount(2, $customers);
        $this->assertEquals(2, $customers[0]->id);
        $this->assertEquals(1, $customers[1]->id);
        $this->assertTrue($customers[0]->isRelationPopulated('orders'));
        $this->assertTrue($customers[1]->isRelationPopulated('orders'));
    }

    /**
     * This query will do the same join twice, ensure duplicated JOIN gets removed
     * https://github.com/yiisoft/yii2/pull/2650
     */
    public function testJoinWithVia()
    {
        Order::getDb()->getQueryBuilder()->separator = "\n";
        Order::find()->joinWith('itemsInOrder1')->joinWith([
            'items' => function ($q) {
                $q->orderBy('item.id');
            },
        ])->all();
    }

    public function aliasMethodProvider()
    {
        return [
            ['explicit'], // c
//            ['querysyntax'], // {{@customer}}
//            ['applyAlias'], // $query->applyAlias('customer', 'id') // _aliases are currently not being populated
            // later getRelationAlias() could be added
        ];
    }

    /**
     * Tests the alias syntax for joinWith: 'alias' => 'relation'
     * @dataProvider aliasMethodProvider
     * @param string $aliasMethod whether alias is specified explicitly or using the query syntax {{@tablename}}
     */
    public function testJoinWithAlias($aliasMethod)
    {
        // left join and eager loading
        /** @var ActiveQuery $query */
        $query = Order::find()->joinWith(['customer c']);
        if ($aliasMethod === 'explicit') {
            $orders = $query->orderBy('c.id DESC, order.id')->all();
        } elseif ($aliasMethod === 'querysyntax') {
            $orders = $query->orderBy('{{@customer}}.id DESC, {{@order}}.id')->all();
        } elseif ($aliasMethod === 'applyAlias') {
            $orders = $query->orderBy($query->applyAlias('customer', 'id') . ' DESC,' . $query->applyAlias('order', 'id'))->all();
        }
        $this->assertCount(3, $orders);
        $this->assertEquals(2, $orders[0]->id);
        $this->assertEquals(3, $orders[1]->id);
        $this->assertEquals(1, $orders[2]->id);
        $this->assertTrue($orders[0]->isRelationPopulated('customer'));
        $this->assertTrue($orders[1]->isRelationPopulated('customer'));
        $this->assertTrue($orders[2]->isRelationPopulated('customer'));

        // inner join filtering and eager loading
        $query = Order::find()->innerJoinWith(['customer c']);
        if ($aliasMethod === 'explicit') {
            $orders = $query->where('{{c}}.[[id]]=2')->orderBy('order.id')->all();
        } elseif ($aliasMethod === 'querysyntax') {
            $orders = $query->where('{{@customer}}.[[id]]=2')->orderBy('{{@order}}.id')->all();
        } elseif ($aliasMethod === 'applyAlias') {
            $orders = $query->where([$query->applyAlias('customer', 'id') => 2])->orderBy($query->applyAlias('order', 'id'))->all();
        }
        $this->assertCount(2, $orders);
        $this->assertEquals(2, $orders[0]->id);
        $this->assertEquals(3, $orders[1]->id);
        $this->assertTrue($orders[0]->isRelationPopulated('customer'));
        $this->assertTrue($orders[1]->isRelationPopulated('customer'));

        // inner join filtering without eager loading
        $query = Order::find()->innerJoinWith(['customer c'], false);
        if ($aliasMethod === 'explicit') {
            $orders = $query->where('{{c}}.[[id]]=2')->orderBy('order.id')->all();
        } elseif ($aliasMethod === 'querysyntax') {
            $orders = $query->where('{{@customer}}.[[id]]=2')->orderBy('{{@order}}.id')->all();
        } elseif ($aliasMethod === 'applyAlias') {
            $orders = $query->where([$query->applyAlias('customer', 'id') => 2])->orderBy($query->applyAlias('order', 'id'))->all();
        }
        $this->assertCount(2, $orders);
        $this->assertEquals(2, $orders[0]->id);
        $this->assertEquals(3, $orders[1]->id);
        $this->assertFalse($orders[0]->isRelationPopulated('customer'));
        $this->assertFalse($orders[1]->isRelationPopulated('customer'));

        // join with via-relation
        $query = Order::find()->innerJoinWith(['books b']);
        if ($aliasMethod === 'explicit') {
            $orders = $query->where(['b.name' => 'Yii 1.1 Application Development Cookbook'])->orderBy('order.id')->all();
        } elseif ($aliasMethod === 'querysyntax') {
            $orders = $query->where(['{{@item}}.name' => 'Yii 1.1 Application Development Cookbook'])->orderBy('{{@order}}.id')->all();
        } elseif ($aliasMethod === 'applyAlias') {
            $orders = $query->where([$query->applyAlias('book', 'name') => 'Yii 1.1 Application Development Cookbook'])->orderBy($query->applyAlias('order', 'id'))->all();
        }
        $this->assertCount(2, $orders);
        $this->assertEquals(1, $orders[0]->id);
        $this->assertEquals(3, $orders[1]->id);
        $this->assertTrue($orders[0]->isRelationPopulated('books'));
        $this->assertTrue($orders[1]->isRelationPopulated('books'));
        $this->assertCount(2, $orders[0]->books);
        $this->assertCount(1, $orders[1]->books);


        // joining sub relations
        $query = Order::find()->innerJoinWith([
            'items i' => function ($q) use ($aliasMethod) {
                /** @var $q ActiveQuery */
                if ($aliasMethod === 'explicit') {
                    $q->orderBy('{{i}}.[[id]]');
                } elseif ($aliasMethod === 'querysyntax') {
                    $q->orderBy('{{@item}}.id');
                } elseif ($aliasMethod === 'applyAlias') {
                    $q->orderBy($q->applyAlias('item', 'id'));
                }
            },
            'items.category c' => function ($q) use ($aliasMethod) {
                    /** @var $q ActiveQuery */
                    if ($aliasMethod === 'explicit') {
                        $q->where('{{c}}.[[id]] = 2');
                    } elseif ($aliasMethod === 'querysyntax') {
                        $q->where('{{@category}}.[[id]] = 2');
                    } elseif ($aliasMethod === 'applyAlias') {
                        $q->where([$q->applyAlias('category', 'id') => 2]);
                    }
                },
        ]);
        if ($aliasMethod === 'explicit') {
            $orders = $query->orderBy('{{i}}.id')->all();
        } elseif ($aliasMethod === 'querysyntax') {
            $orders = $query->orderBy('{{@item}}.id')->all();
        } elseif ($aliasMethod === 'applyAlias') {
            $orders = $query->orderBy($query->applyAlias('item', 'id'))->all();
        }
        $this->assertCount(1, $orders);
        $this->assertTrue($orders[0]->isRelationPopulated('items'));
        $this->assertEquals(2, $orders[0]->id);
        $this->assertCount(3, $orders[0]->items);
        $this->assertTrue($orders[0]->items[0]->isRelationPopulated('category'));
        $this->assertEquals(2, $orders[0]->items[0]->category->id);

        // join with ON condition
        if ($aliasMethod === 'explicit' || $aliasMethod === 'querysyntax') {
            $relationName = 'books' . ucfirst($aliasMethod);
            $orders = Order::find()->joinWith(["$relationName b"])->orderBy('order.id')->all();
            $this->assertCount(3, $orders);
            $this->assertEquals(1, $orders[0]->id);
            $this->assertEquals(2, $orders[1]->id);
            $this->assertEquals(3, $orders[2]->id);
            $this->assertTrue($orders[0]->isRelationPopulated($relationName));
            $this->assertTrue($orders[1]->isRelationPopulated($relationName));
            $this->assertTrue($orders[2]->isRelationPopulated($relationName));
            $this->assertCount(2, $orders[0]->$relationName);
            $this->assertCount(0, $orders[1]->$relationName);
            $this->assertCount(1, $orders[2]->$relationName);
        }

        // join with ON condition and alias in relation definition
        if ($aliasMethod === 'explicit' || $aliasMethod === 'querysyntax') {
            $relationName = 'books' . ucfirst($aliasMethod) . 'A';
            $orders = Order::find()->joinWith(["$relationName"])->orderBy('order.id')->all();
            $this->assertCount(3, $orders);
            $this->assertEquals(1, $orders[0]->id);
            $this->assertEquals(2, $orders[1]->id);
            $this->assertEquals(3, $orders[2]->id);
            $this->assertTrue($orders[0]->isRelationPopulated($relationName));
            $this->assertTrue($orders[1]->isRelationPopulated($relationName));
            $this->assertTrue($orders[2]->isRelationPopulated($relationName));
            $this->assertCount(2, $orders[0]->$relationName);
            $this->assertCount(0, $orders[1]->$relationName);
            $this->assertCount(1, $orders[2]->$relationName);
        }

        // join with count and query
        /** @var $query ActiveQuery */
        $query = Order::find()->joinWith(['customer c']);
        if ($aliasMethod === 'explicit') {
            $count = $query->count('c.id');
        } elseif ($aliasMethod === 'querysyntax') {
            $count = $query->count('{{@customer}}.id');
        } elseif ($aliasMethod === 'applyAlias') {
            $count = $query->count($query->applyAlias('customer', 'id'));
        }
        $this->assertEquals(3, $count);
        $orders = $query->all();
        $this->assertCount(3, $orders);

        // relational query
        /** @var $order Order */
        $order = Order::findOne(1);
        $customerQuery = $order->getCustomer()->innerJoinWith(['orders o'], false);
        if ($aliasMethod === 'explicit') {
            $customer = $customerQuery->where(['o.id' => 1])->one();
        } elseif ($aliasMethod === 'querysyntax') {
            $customer = $customerQuery->where(['{{@order}}.id' => 1])->one();
        } elseif ($aliasMethod === 'applyAlias') {
            $customer = $customerQuery->where([$query->applyAlias('order', 'id') => 1])->one();
        }
        $this->assertNotNull($customer);
        $this->assertEquals(1, $customer->id);

        // join with sub-relation called inside Closure
        $orders = Order::find()->joinWith([
            'items' => function ($q) use ($aliasMethod) {
                /** @var $q ActiveQuery */
                $q->orderBy('item.id');
                $q->joinWith(['category c']);
                if ($aliasMethod === 'explicit') {
                    $q->where('{{c}}.[[id]] = 2');
                } elseif ($aliasMethod === 'querysyntax') {
                    $q->where('{{@category}}.[[id]] = 2');
                } elseif ($aliasMethod === 'applyAlias') {
                    $q->where([$q->applyAlias('category', 'id') => 2]);
                }
            },
        ])->orderBy('order.id')->all();
        $this->assertCount(1, $orders);
        $this->assertTrue($orders[0]->isRelationPopulated('items'));
        $this->assertEquals(2, $orders[0]->id);
        $this->assertCount(3, $orders[0]->items);
        $this->assertTrue($orders[0]->items[0]->isRelationPopulated('category'));
        $this->assertEquals(2, $orders[0]->items[0]->category->id);

    }

    public function testJoinWithSameTable()
    {
        // join with the same table but different aliases
        // alias is defined in the relation definition
        // without eager loading
        $query = Order::find()
            ->joinWith('bookItems', false)
            ->joinWith('movieItems', false)
            ->where(['movies.name' => 'Toy Story']);
        $orders = $query->all();
        $this->assertCount(1, $orders, $query->createCommand()->rawSql . print_r($orders, true));
        $this->assertEquals(2, $orders[0]->id);
        $this->assertFalse($orders[0]->isRelationPopulated('bookItems'));
        $this->assertFalse($orders[0]->isRelationPopulated('movieItems'));
        // with eager loading
        $query = Order::find()
            ->joinWith('bookItems', true)
            ->joinWith('movieItems', true)
            ->where(['movies.name' => 'Toy Story']);
        $orders = $query->all();
        $this->assertCount(1, $orders, $query->createCommand()->rawSql . print_r($orders, true));
        $this->assertEquals(2, $orders[0]->id);
        $this->assertTrue($orders[0]->isRelationPopulated('bookItems'));
        $this->assertTrue($orders[0]->isRelationPopulated('movieItems'));
        $this->assertCount(0, $orders[0]->bookItems);
        $this->assertCount(3, $orders[0]->movieItems);

        // join with the same table but different aliases
        // alias is defined in the call to joinWith()
        // without eager loading
        $query = Order::find()
            ->joinWith(['itemsIndexed books' => function($q) { $q->onCondition('books.category_id = 1'); }], false)
            ->joinWith(['itemsIndexed movies' => function($q) { $q->onCondition('movies.category_id = 2'); }], false)
            ->where(['movies.name' => 'Toy Story']);
        $orders = $query->all();
        $this->assertCount(1, $orders, $query->createCommand()->rawSql . print_r($orders, true));
        $this->assertEquals(2, $orders[0]->id);
        $this->assertFalse($orders[0]->isRelationPopulated('itemsIndexed'));
        // with eager loading, only for one relation as it would be overwritten otherwise.
        $query = Order::find()
            ->joinWith(['itemsIndexed books' => function($q) { $q->onCondition('books.category_id = 1'); }], false)
            ->joinWith(['itemsIndexed movies' => function($q) { $q->onCondition('movies.category_id = 2'); }], true)
            ->where(['movies.name' => 'Toy Story']);
        $orders = $query->all();
        $this->assertCount(1, $orders, $query->createCommand()->rawSql . print_r($orders, true));
        $this->assertEquals(2, $orders[0]->id);
        $this->assertTrue($orders[0]->isRelationPopulated('itemsIndexed'));
        $this->assertCount(3, $orders[0]->itemsIndexed);
        // with eager loading, and the other relation
        $query = Order::find()
            ->joinWith(['itemsIndexed books' => function($q) { $q->onCondition('books.category_id = 1'); }], true)
            ->joinWith(['itemsIndexed movies' => function($q) { $q->onCondition('movies.category_id = 2'); }], false)
            ->where(['movies.name' => 'Toy Story']);
        $orders = $query->all();
        $this->assertCount(1, $orders, $query->createCommand()->rawSql . print_r($orders, true));
        $this->assertEquals(2, $orders[0]->id);
        $this->assertTrue($orders[0]->isRelationPopulated('itemsIndexed'));
        $this->assertCount(0, $orders[0]->itemsIndexed);
    }

    /**
     * https://github.com/yiisoft/yii2/issues/10201
     * https://github.com/yiisoft/yii2/issues/9047
     */
    public function testFindCompositeRelationWithJoin()
    {
        /* @var $orderItem OrderItem */
        $orderItem = OrderItem::findOne([1, 1]);

        $orderItemNoJoin = $orderItem->orderItemCompositeNoJoin;
        $this->assertInstanceOf('yiiunit\data\ar\OrderItem', $orderItemNoJoin);

        $orderItemWithJoin = $orderItem->orderItemCompositeWithJoin;
        $this->assertInstanceOf('yiiunit\data\ar\OrderItem', $orderItemWithJoin);
    }

    public function testFindSimpleRelationWithJoin()
    {
        /* @var $order Order */
        $order = Order::findOne(1);

        $customerNoJoin = $order->customer;
        $this->assertInstanceOf('yiiunit\data\ar\Customer', $customerNoJoin);

        $customerWithJoin = $order->customerJoinedWithProfile;
        $this->assertInstanceOf('yiiunit\data\ar\Customer', $customerWithJoin);

        $customerWithJoinIndexOrdered = $order->customerJoinedWithProfileIndexOrdered;
        $this->assertTrue(is_array($customerWithJoinIndexOrdered));
        $this->assertArrayHasKey('user1', $customerWithJoinIndexOrdered);
        $this->assertInstanceOf('yiiunit\data\ar\Customer', $customerWithJoinIndexOrdered['user1']);
    }

    public function tableNameProvider()
    {
        return [
            ['order', 'order_item'],
            ['order', '{{%order_item}}'],
            ['{{%order}}', 'order_item'],
            ['{{%order}}', '{{%order_item}}'],
        ];
    }

    /**
     * Test whether conditions are quoted correctly in conditions where joinWith is used.
     * @see https://github.com/yiisoft/yii2/issues/11088
     * @dataProvider tableNameProvider
     */
    public function testRelationWhereParams($orderTableName, $orderItemTableName)
    {
        Order::$tableName = $orderTableName;
        OrderItem::$tableName = $orderItemTableName;

        /** @var $order Order */
        $order = Order::findOne(1);
        $itemsSQL = $order->getOrderitems()->createCommand()->rawSql;
        $expectedSQL = $this->replaceQuotes("SELECT * FROM [[order_item]] WHERE [[order_id]]=1");
        $this->assertEquals($expectedSQL, $itemsSQL);

        $order = Order::findOne(1);
        $itemsSQL = $order->getOrderItems()->joinWith('item')->createCommand()->rawSql;
        $expectedSQL = $this->replaceQuotes("SELECT [[order_item]].* FROM [[order_item]] LEFT JOIN [[item]] ON [[order_item]].[[item_id]] = [[item]].[[id]] WHERE [[order_item]].[[order_id]]=1");
        $this->assertEquals($expectedSQL, $itemsSQL);

        Order::$tableName = null;
        OrderItem::$tableName = null;
    }

    public function testAlias()
    {
        $query = Order::find();
        $this->assertNull($query->from);

        $query = Order::find()->alias('o');
        $this->assertEquals(['o' => Order::tableName()], $query->from);

        $query = Order::find()->alias('o')->alias('ord');
        $this->assertEquals(['ord' => Order::tableName()], $query->from);

        $query = Order::find()->from([
            'users',
            'o' => Order::tableName(),
        ])->alias('ord');
        $this->assertEquals([
            'users',
            'ord' => Order::tableName(),
        ], $query->from);
    }

    public function testInverseOf()
    {
        // eager loading: find one and all
        $customer = Customer::find()->with('orders2')->where(['id' => 1])->one();
        $this->assertSame($customer->orders2[0]->customer2, $customer);
        $customers = Customer::find()->with('orders2')->where(['id' => [1, 3]])->all();
        $this->assertSame($customers[0]->orders2[0]->customer2, $customers[0]);
        $this->assertEmpty($customers[1]->orders2);
        // lazy loading
        $customer = Customer::findOne(2);
        $orders = $customer->orders2;
        $this->assertCount(2, $orders);
        $this->assertSame($customer->orders2[0]->customer2, $customer);
        $this->assertSame($customer->orders2[1]->customer2, $customer);
        // ad-hoc lazy loading
        $customer = Customer::findOne(2);
        $orders = $customer->getOrders2()->all();
        $this->assertCount(2, $orders);
        $this->assertTrue($orders[0]->isRelationPopulated('customer2'), 'inverse relation did not populate the relation');
        $this->assertTrue($orders[1]->isRelationPopulated('customer2'), 'inverse relation did not populate the relation');
        $this->assertSame($orders[0]->customer2, $customer);
        $this->assertSame($orders[1]->customer2, $customer);

        // the other way around
        $customer = Customer::find()->with('orders2')->where(['id' => 1])->asArray()->one();
        $this->assertSame($customer['orders2'][0]['customer2']['id'], $customer['id']);
        $customers = Customer::find()->with('orders2')->where(['id' => [1, 3]])->asArray()->all();
        $this->assertSame($customer['orders2'][0]['customer2']['id'], $customers[0]['id']);
        $this->assertEmpty($customers[1]['orders2']);

        $orders = Order::find()->with('customer2')->where(['id' => 1])->all();
        $this->assertSame($orders[0]->customer2->orders2, [$orders[0]]);
        $order = Order::find()->with('customer2')->where(['id' => 1])->one();
        $this->assertSame($order->customer2->orders2, [$order]);

        $orders = Order::find()->with('customer2')->where(['id' => 1])->asArray()->all();
        $this->assertSame($orders[0]['customer2']['orders2'][0]['id'], $orders[0]['id']);
        $order = Order::find()->with('customer2')->where(['id' => 1])->asArray()->one();
        $this->assertSame($order['customer2']['orders2'][0]['id'], $orders[0]['id']);

        $orders = Order::find()->with('customer2')->where(['id' => [1, 3]])->all();
        $this->assertSame($orders[0]->customer2->orders2, [$orders[0]]);
        $this->assertSame($orders[1]->customer2->orders2, [$orders[1]]);

        $orders = Order::find()->with('customer2')->where(['id' => [2, 3]])->orderBy('id')->all();
        $this->assertSame($orders[0]->customer2->orders2, $orders);
        $this->assertSame($orders[1]->customer2->orders2, $orders);

        $orders = Order::find()->with('customer2')->where(['id' => [2, 3]])->orderBy('id')->asArray()->all();
        $this->assertSame($orders[0]['customer2']['orders2'][0]['id'], $orders[0]['id']);
        $this->assertSame($orders[0]['customer2']['orders2'][1]['id'], $orders[1]['id']);
        $this->assertSame($orders[1]['customer2']['orders2'][0]['id'], $orders[0]['id']);
        $this->assertSame($orders[1]['customer2']['orders2'][1]['id'], $orders[1]['id']);
    }

    public function testInverseOfDynamic()
    {
        $customer = Customer::findOne(1);

        // request the inverseOf relation without explicitly (eagerly) loading it
        $orders2 = $customer->getOrders2()->all();
        $this->assertSame($customer, $orders2[0]->customer2);

        $orders2 = $customer->getOrders2()->one();
        $this->assertSame($customer, $orders2->customer2);

        // request the inverseOf relation while also explicitly eager loading it (while possible, this is of course redundant)
        $orders2 = $customer->getOrders2()->with('customer2')->all();
        $this->assertSame($customer, $orders2[0]->customer2);

        $orders2 = $customer->getOrders2()->with('customer2')->one();
        $this->assertSame($customer, $orders2->customer2);

        // request the inverseOf relation as array
        $orders2 = $customer->getOrders2()->asArray()->all();
        $this->assertEquals($customer['id'], $orders2[0]['customer2']['id']);

        $orders2 = $customer->getOrders2()->asArray()->one();
        $this->assertEquals($customer['id'], $orders2['customer2']['id']);
    }

    public function testDefaultValues()
    {
        $model = new Type();
        $model->loadDefaultValues();
        $this->assertEquals(1, $model->int_col2);
        $this->assertEquals('something', $model->char_col2);
        $this->assertEquals(1.23, $model->float_col2);
        $this->assertEquals(33.22, $model->numeric_col);
        $this->assertEquals(true, $model->bool_col2);

        if ($this instanceof CubridActiveRecordTest) {
            // cubrid has non-standard timestamp representation
            $this->assertEquals('12:00:00 AM 01/01/2002', $model->time);
        } else {
            $this->assertEquals('2002-01-01 00:00:00', $model->time);
        }

        $model = new Type();
        $model->char_col2 = 'not something';

        $model->loadDefaultValues();
        $this->assertEquals('not something', $model->char_col2);

        $model = new Type();
        $model->char_col2 = 'not something';

        $model->loadDefaultValues(false);
        $this->assertEquals('something', $model->char_col2);
    }

    public function testUnlinkAllViaTable()
    {
        /* @var $orderClass \yii\db\ActiveRecordInterface */
        $orderClass = $this->getOrderClass();
        /* @var $orderItemClass \yii\db\ActiveRecordInterface */
        $orderItemClass = $this->getOrderItemClass();
        /* @var $itemClass \yii\db\ActiveRecordInterface */
        $itemClass = $this->getItemClass();
        /* @var $orderItemsWithNullFKClass \yii\db\ActiveRecordInterface */
        $orderItemsWithNullFKClass = $this->getOrderItemWithNullFKmClass();

        // via table with delete
        /* @var $order  Order */
        $order = $orderClass::findOne(1);
        $this->assertCount(2, $order->booksViaTable);
        $orderItemCount = $orderItemClass::find()->count();
        $this->assertEquals(5, $itemClass::find()->count());
        $order->unlinkAll('booksViaTable', true);
        $this->afterSave();
        $this->assertEquals(5, $itemClass::find()->count());
        $this->assertEquals($orderItemCount - 2, $orderItemClass::find()->count());
        $this->assertCount(0, $order->booksViaTable);

        // via table without delete
        $this->assertCount(2, $order->booksWithNullFKViaTable);
        $orderItemCount = $orderItemsWithNullFKClass::find()->count();
        $this->assertEquals(5, $itemClass::find()->count());
        $order->unlinkAll('booksWithNullFKViaTable', false);        
        $this->assertCount(0, $order->booksWithNullFKViaTable);
        $this->assertEquals(2, $orderItemsWithNullFKClass::find()->where(['AND', ['item_id' => [1, 2]], ['order_id' => null]])->count());
        $this->assertEquals($orderItemCount, $orderItemsWithNullFKClass::find()->count());
        $this->assertEquals(5, $itemClass::find()->count());
    }

    public function testCastValues()
    {
        $model = new Type();
        $model->int_col = 123;
        $model->int_col2 = 456;
        $model->smallint_col = 42;
        $model->char_col = '1337';
        $model->char_col2 = 'test';
        $model->char_col3 = 'test123';
        $model->float_col = 3.742;
        $model->float_col2 = 42.1337;
        $model->bool_col = true;
        $model->bool_col2 = false;
        $model->save(false);

        /* @var $model Type */
        $model = Type::find()->one();
        $this->assertSame(123, $model->int_col);
        $this->assertSame(456, $model->int_col2);
        $this->assertSame(42, $model->smallint_col);
        $this->assertSame('1337', trim($model->char_col));
        $this->assertSame('test', $model->char_col2);
        $this->assertSame('test123', $model->char_col3);
//        $this->assertSame(1337.42, $model->float_col);
//        $this->assertSame(42.1337, $model->float_col2);
//        $this->assertSame(true, $model->bool_col);
//        $this->assertSame(false, $model->bool_col2);
    }

    public function testIssues()
    {
        // https://github.com/yiisoft/yii2/issues/4938
        $category = Category::findOne(2);
        $this->assertInstanceOf(Category::className(), $category);
        $this->assertEquals(3, $category->getItems()->count());
        $this->assertEquals(1, $category->getLimitedItems()->count());
        $this->assertEquals(1, $category->getLimitedItems()->distinct(true)->count());

        // https://github.com/yiisoft/yii2/issues/3197
        $orders = Order::find()->with('orderItems')->orderBy('id')->all();
        $this->assertCount(3, $orders);
        $this->assertCount(2, $orders[0]->orderItems);
        $this->assertCount(3, $orders[1]->orderItems);
        $this->assertCount(1, $orders[2]->orderItems);
        $orders = Order::find()->with(['orderItems' => function ($q) { $q->indexBy('item_id'); }])->orderBy('id')->all();
        $this->assertCount(3, $orders);
        $this->assertCount(2, $orders[0]->orderItems);
        $this->assertCount(3, $orders[1]->orderItems);
        $this->assertCount(1, $orders[2]->orderItems);

        // https://github.com/yiisoft/yii2/issues/8149
        $model = new Customer();
        $model->name = 'test';
        $model->email = 'test';
        $model->save(false);
        $model->updateCounters(['status' => 1]);
        $this->assertEquals(1, $model->status);
    }

    public function testPopulateRecordCallWhenQueryingOnParentClass()
    {
        (new Cat())->save(false);
        (new Dog())->save(false);

        $animal = Animal::find()->where(['type' => Dog::class])->one();
        $this->assertEquals('bark', $animal->getDoes());

        $animal = Animal::find()->where(['type' => Cat::class])->one();
        $this->assertEquals('meow', $animal->getDoes());
    }

    public function testSaveEmpty()
    {
        $record = new NullValues;
        $this->assertTrue($record->save(false));
        $this->assertEquals(1, $record->id);
    }

    public function testOptimisticLock()
    {
        /* @var $record Document */

        $record = Document::findOne(1);
        $record->content = 'New Content';
        $record->save(false);
        $this->assertEquals(1, $record->version);

        $record = Document::findOne(1);
        $record->content = 'Rewrite attempt content';
        $record->version = 0;
        $this->setExpectedException('yii\db\StaleObjectException');
        $record->save(false);
    }

    public function testPopulateWithoutPk()
    {
        // tests with single pk asArray
        $aggregation = Customer::find()
            ->select(['{{customer}}.[[status]]', 'SUM({{order}}.[[total]]) AS [[sumtotal]]'])
            ->joinWith('ordersPlain', false)
            ->groupBy('{{customer}}.[[status]]')
            ->orderBy('status')
            ->asArray()
            ->all();

        $expected = [
            [
                'status' => 1,
                'sumtotal' => 183,
            ],
            [
                'status' => 2,
                'sumtotal' => 0,
            ],
        ];
        $this->assertEquals($expected, $aggregation);

        // tests with single pk with Models
        $aggregation = Customer::find()
            ->select(['{{customer}}.[[status]]', 'SUM({{order}}.[[total]]) AS [[sumTotal]]'])
            ->joinWith('ordersPlain', false)
            ->groupBy('{{customer}}.[[status]]')
            ->orderBy('status')
            ->all();
        $this->assertCount(2, $aggregation);
<<<<<<< HEAD
        $this->assertContainsOnlyInstancesOf(Customer::class, $aggregation);
        foreach($aggregation as $item) {
=======
        $this->assertContainsOnlyInstancesOf(Customer::className(), $aggregation);
        foreach ($aggregation as $item) {
>>>>>>> da3bb5aa
            if ($item->status == 1) {
                $this->assertEquals(183, $item->sumTotal);
            } elseif ($item->status == 2) {
                $this->assertEquals(0, $item->sumTotal);
            }
        }

        // tests with composite pk asArray
        $aggregation = OrderItem::find()
            ->select(['[[order_id]]', 'SUM([[subtotal]]) AS [[subtotal]]'])
            ->joinWith('order', false)
            ->groupBy('[[order_id]]')
            ->orderBy('[[order_id]]')
            ->asArray()
            ->all();
        $expected = [
            [
                'order_id' => 1,
                'subtotal' => 70,
            ],
            [
                'order_id' => 2,
                'subtotal' => 33,
            ],
            [
                'order_id' => 3,
                'subtotal' => 40,
            ],
        ];
        $this->assertEquals($expected, $aggregation);

        // tests with composite pk with Models
        $aggregation = OrderItem::find()
            ->select(['[[order_id]]', 'SUM([[subtotal]]) AS [[subtotal]]'])
            ->joinWith('order', false)
            ->groupBy('[[order_id]]')
            ->orderBy('[[order_id]]')
            ->all();
        $this->assertCount(3, $aggregation);
<<<<<<< HEAD
        $this->assertContainsOnlyInstancesOf(OrderItem::class, $aggregation);
        foreach($aggregation as $item) {
=======
        $this->assertContainsOnlyInstancesOf(OrderItem::className(), $aggregation);
        foreach ($aggregation as $item) {
>>>>>>> da3bb5aa
            if ($item->order_id == 1) {
                $this->assertEquals(70, $item->subtotal);
            } elseif ($item->order_id == 2) {
                $this->assertEquals(33, $item->subtotal);
            } elseif ($item->order_id == 3) {
                $this->assertEquals(40, $item->subtotal);
            }
        }
    }

    /**
     * https://github.com/yiisoft/yii2/issues/9006
     */
    public function testBit()
    {
        $falseBit = BitValues::findOne(1);
        $this->assertEquals(false, $falseBit->val);

        $trueBit = BitValues::findOne(2);
        $this->assertEquals(true, $trueBit->val);
    }

    public function testLinkWhenRelationIsIndexed2()
    {
        $order = Order::find()
                ->with('orderItems2')
                ->where(['id' => 1])
                ->one();
        $orderItem = new OrderItem([
            'order_id' => $order->id,
            'item_id' => 3,
            'quantity' => 1,
            'subtotal' => 10.0,
        ]);
        $order->link('orderItems2', $orderItem);
        $this->assertTrue(isset($order->orderItems2['3']));
    }

    public function testLinkWhenRelationIsIndexed3()
    {
        $order = Order::find()
                ->with('orderItems3')
                ->where(['id' => 1])
                ->one();
        $orderItem = new OrderItem([
            'order_id' => $order->id,
            'item_id' => 3,
            'quantity' => 1,
            'subtotal' => 10.0,
        ]);
        $order->link('orderItems3', $orderItem);
        $this->assertTrue(isset($order->orderItems3['1_3']));
    }

    public function testUpdateAttributes()
    {
        $order = Order::findOne(1);
        $newTotal = 978;
        $this->assertSame(1, $order->updateAttributes(['total' => $newTotal]));
        $this->assertEquals($newTotal, $order->total);
        $order = Order::findOne(1);
        $this->assertEquals($newTotal, $order->total);

        // @see https://github.com/yiisoft/yii2/issues/12143
        $newOrder = new Order();
        $this->assertTrue($newOrder->getIsNewRecord());
        $newTotal = 200;
        $this->assertSame(0, $newOrder->updateAttributes(['total' => $newTotal]));
        $this->assertTrue($newOrder->getIsNewRecord());
        $this->assertEquals($newTotal, $newOrder->total);
    }

    public function testEmulateExecution()
    {
        $this->assertGreaterThan(0, Customer::find()->count());

        $rows = Customer::find()
            ->emulateExecution()
            ->all();
        $this->assertSame([], $rows);

        $row = Customer::find()
            ->emulateExecution()
            ->one();
        $this->assertNull($row);

        $exists = Customer::find()
            ->emulateExecution()
            ->exists();
        $this->assertFalse($exists);

        $count = Customer::find()
            ->emulateExecution()
            ->count();
        $this->assertSame(0, $count);

        $sum = Customer::find()
            ->emulateExecution()
            ->sum('id');
        $this->assertSame(0, $sum);

        $sum = Customer::find()
            ->emulateExecution()
            ->average('id');
        $this->assertSame(0, $sum);

        $max = Customer::find()
            ->emulateExecution()
            ->max('id');
        $this->assertNull($max);

        $min = Customer::find()
            ->emulateExecution()
            ->min('id');
        $this->assertNull($min);

        $scalar = Customer::find()
            ->select(['id'])
            ->emulateExecution()
            ->scalar();
        $this->assertNull($scalar);

        $column = Customer::find()
            ->select(['id'])
            ->emulateExecution()
            ->column();
        $this->assertSame([], $column);
    }

    /**
     * https://github.com/yiisoft/yii2/issues/12213
     */
    public function testUnlinkAllOnCondition()
    {
        /** @var Category $categoryClass */
        $categoryClass = $this->getCategoryClass();
        /** @var Item $itemClass */
        $itemClass = $this->getItemClass();

        // Ensure there are three items with category_id = 2 in the Items table
        $itemsCount = $itemClass::find()->where(['category_id' => 2])->count();
        $this->assertEquals(3, $itemsCount);

        $categoryQuery = $categoryClass::find()->with('limitedItems')->where(['id' => 2]);
        // Ensure that limitedItems relation returns only one item
        // (category_id = 2 and id in (1,2,3))
        $category = $categoryQuery->one();
        $this->assertCount(1, $category->limitedItems);

        // Unlink all items in the limitedItems relation
        $category->unlinkAll('limitedItems', true);

        // Make sure that only one item was unlinked
        $itemsCount = $itemClass::find()->where(['category_id' => 2])->count();
        $this->assertEquals(2, $itemsCount);

        // Call $categoryQuery again to ensure no items were found
        $this->assertCount(0, $categoryQuery->one()->limitedItems);
    }

    /**
     * https://github.com/yiisoft/yii2/issues/12213
     */
    public function testUnlinkAllOnConditionViaTable()
    {
        /** @var Order $orderClass */
        $orderClass = $this->getOrderClass();
        /** @var Item $itemClass */
        $itemClass = $this->getItemClass();

        // Ensure there are three items with category_id = 2 in the Items table
        $itemsCount = $itemClass::find()->where(['category_id' => 2])->count();
        $this->assertEquals(3, $itemsCount);

        $orderQuery = $orderClass::find()->with('limitedItems')->where(['id' => 2]);
        // Ensure that limitedItems relation returns only one item
        // (category_id = 2 and id in (4, 5))
        $category = $orderQuery->one();
        $this->assertCount(2, $category->limitedItems);

        // Unlink all items in the limitedItems relation
        $category->unlinkAll('limitedItems', true);

        // Call $orderQuery again to ensure that links are removed
        $this->assertCount(0, $orderQuery->one()->limitedItems);

        // Make sure that only links were removed, the items were not removed
        $this->assertEquals(3, $itemClass::find()->where(['category_id' => 2])->count());
    }
}<|MERGE_RESOLUTION|>--- conflicted
+++ resolved
@@ -226,15 +226,9 @@
 
         $items = $customer->orderItems;
 
-<<<<<<< HEAD
-        $this->assertEquals(2, count($items));
+        $this->assertCount(2, $items);
         $this->assertInstanceOf(Item::class, $items[0]);
         $this->assertInstanceOf(Item::class, $items[1]);
-=======
-        $this->assertCount(2, $items);
-        $this->assertInstanceOf(Item::className(), $items[0]);
-        $this->assertInstanceOf(Item::className(), $items[1]);
->>>>>>> da3bb5aa
         $this->assertEquals(1, $items[0]->id);
         $this->assertEquals(2, $items[1]->id);
     }
@@ -251,15 +245,9 @@
         $category = Category::findOne(1);
         $this->assertNotNull($category);
         $orders = $category->orders;
-<<<<<<< HEAD
-        $this->assertEquals(2, count($orders));
+        $this->assertCount(2, $orders);
         $this->assertInstanceOf(Order::class, $orders[0]);
         $this->assertInstanceOf(Order::class, $orders[1]);
-=======
-        $this->assertCount(2, $orders);
-        $this->assertInstanceOf(Order::className(), $orders[0]);
-        $this->assertInstanceOf(Order::className(), $orders[1]);
->>>>>>> da3bb5aa
         $ids = [$orders[0]->id, $orders[1]->id];
         sort($ids);
         $this->assertEquals([1, 3], $ids);
@@ -267,13 +255,8 @@
         $category = Category::findOne(2);
         $this->assertNotNull($category);
         $orders = $category->orders;
-<<<<<<< HEAD
-        $this->assertEquals(1, count($orders));
+        $this->assertCount(1, $orders);
         $this->assertInstanceOf(Order::class, $orders[0]);
-=======
-        $this->assertCount(1, $orders);
-        $this->assertInstanceOf(Order::className(), $orders[0]);
->>>>>>> da3bb5aa
         $this->assertEquals(2, $orders[0]->id);
 
     }
@@ -1224,13 +1207,8 @@
             ->orderBy('status')
             ->all();
         $this->assertCount(2, $aggregation);
-<<<<<<< HEAD
         $this->assertContainsOnlyInstancesOf(Customer::class, $aggregation);
-        foreach($aggregation as $item) {
-=======
-        $this->assertContainsOnlyInstancesOf(Customer::className(), $aggregation);
         foreach ($aggregation as $item) {
->>>>>>> da3bb5aa
             if ($item->status == 1) {
                 $this->assertEquals(183, $item->sumTotal);
             } elseif ($item->status == 2) {
@@ -1270,13 +1248,8 @@
             ->orderBy('[[order_id]]')
             ->all();
         $this->assertCount(3, $aggregation);
-<<<<<<< HEAD
         $this->assertContainsOnlyInstancesOf(OrderItem::class, $aggregation);
-        foreach($aggregation as $item) {
-=======
-        $this->assertContainsOnlyInstancesOf(OrderItem::className(), $aggregation);
         foreach ($aggregation as $item) {
->>>>>>> da3bb5aa
             if ($item->order_id == 1) {
                 $this->assertEquals(70, $item->subtotal);
             } elseif ($item->order_id == 2) {
