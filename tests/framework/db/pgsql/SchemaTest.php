<?php
/**
 * @link http://www.yiiframework.com/
 * @copyright Copyright (c) 2008 Yii Software LLC
 * @license http://www.yiiframework.com/license/
 */

namespace yiiunit\framework\db\pgsql;

use yii\db\Expression;
use yiiunit\data\ar\ActiveRecord;
use yiiunit\data\ar\Type;

/**
 * @group db
 * @group pgsql
 */
class SchemaTest extends \yiiunit\framework\db\SchemaTest
{
    public $driverName = 'pgsql';

    public function getExpectedColumns()
    {
        $columns = parent::getExpectedColumns();
        unset($columns['enum_col']);
        $columns['int_col']['dbType'] = 'int4';
        $columns['int_col']['size'] = null;
        $columns['int_col']['precision'] = 32;
        $columns['int_col']['scale'] = 0;
        $columns['int_col2']['dbType'] = 'int4';
        $columns['int_col2']['size'] = null;
        $columns['int_col2']['precision'] = 32;
        $columns['int_col2']['scale'] = 0;
        $columns['smallint_col']['dbType'] = 'int2';
        $columns['smallint_col']['size'] = null;
        $columns['smallint_col']['precision'] = 16;
        $columns['smallint_col']['scale'] = 0;
        $columns['char_col']['dbType'] = 'bpchar';
        $columns['char_col']['precision'] = null;
        $columns['char_col2']['dbType'] = 'varchar';
        $columns['char_col2']['precision'] = null;
        $columns['float_col']['dbType'] = 'float8';
        $columns['float_col']['precision'] = 53;
        $columns['float_col']['scale'] = null;
        $columns['float_col']['size'] = null;
        $columns['float_col2']['dbType'] = 'float8';
        $columns['float_col2']['precision'] = 53;
        $columns['float_col2']['scale'] = null;
        $columns['float_col2']['size'] = null;
        $columns['blob_col']['dbType'] = 'bytea';
        $columns['blob_col']['phpType'] = 'resource';
        $columns['blob_col']['type'] = 'binary';
        $columns['numeric_col']['dbType'] = 'numeric';
        $columns['numeric_col']['size'] = null;
        $columns['bool_col']['type'] = 'boolean';
        $columns['bool_col']['phpType'] = 'boolean';
        $columns['bool_col']['dbType'] = 'bool';
        $columns['bool_col']['size'] = null;
        $columns['bool_col']['precision'] = null;
        $columns['bool_col']['scale'] = null;
        $columns['bool_col2']['type'] = 'boolean';
        $columns['bool_col2']['phpType'] = 'boolean';
        $columns['bool_col2']['dbType'] = 'bool';
        $columns['bool_col2']['size'] = null;
        $columns['bool_col2']['precision'] = null;
        $columns['bool_col2']['scale'] = null;
        $columns['bool_col2']['defaultValue'] = true;
        $columns['ts_default']['defaultValue'] = new Expression('now()');
        $columns['bit_col']['dbType'] = 'bit';
        $columns['bit_col']['size'] = 8;
        $columns['bit_col']['precision'] = null;
        $columns['bigint_col'] = [
            'type' => 'bigint',
            'dbType' => 'int8',
            'phpType' => 'integer',
            'allowNull' => true,
            'autoIncrement' => false,
            'enumValues' => null,
            'size' => null,
            'precision' => 64,
            'scale' => 0,
            'defaultValue' => null,
        ];

        return $columns;
    }

    public function testCompositeFk()
    {
        $schema = $this->getConnection()->schema;

        $table = $schema->getTableSchema('composite_fk');

        $this->assertCount(1, $table->foreignKeys);
        $this->assertTrue(isset($table->foreignKeys['fk_composite_fk_order_item']));
        $this->assertEquals('order_item', $table->foreignKeys['fk_composite_fk_order_item'][0]);
        $this->assertEquals('order_id', $table->foreignKeys['fk_composite_fk_order_item']['order_id']);
        $this->assertEquals('item_id', $table->foreignKeys['fk_composite_fk_order_item']['item_id']);
    }

    public function testGetPDOType()
    {
        $values = [
            [null, \PDO::PARAM_NULL],
            ['', \PDO::PARAM_STR],
            ['hello', \PDO::PARAM_STR],
            [0, \PDO::PARAM_INT],
            [1, \PDO::PARAM_INT],
            [1337, \PDO::PARAM_INT],
            [true, \PDO::PARAM_BOOL],
            [false, \PDO::PARAM_BOOL],
            [$fp = fopen(__FILE__, 'rb'), \PDO::PARAM_LOB],
        ];

        $schema = $this->getConnection()->schema;

        foreach ($values as $value) {
            $this->assertEquals($value[1], $schema->getPdoType($value[0]));
        }
        fclose($fp);
    }

    public function testBooleanDefaultValues()
    {
        $schema = $this->getConnection()->schema;

        $table = $schema->getTableSchema('bool_values');
        $this->assertTrue($table->getColumn('default_true')->defaultValue);
        $this->assertFalse($table->getColumn('default_false')->defaultValue);
    }

    public function testFindSchemaNames()
    {
        $schema = $this->getConnection()->schema;

        $this->assertCount(3, $schema->getSchemaNames());
    }

    public function bigintValueProvider()
    {
        return [
            [8817806877],
            [3797444208],
            [3199585540],
            [1389831585],
            [922337203685477580],
            [9223372036854775807],
            [-9223372036854775808],
        ];
    }

    /**
     * @dataProvider bigintValueProvider
     */
    public function testBigintValue($bigint)
    {
        $this->mockApplication();
        ActiveRecord::$db = $this->getConnection();

        Type::deleteAll();

        $type = new Type();
        $type->setAttributes([
            'bigint_col' => $bigint,
            // whatever just to satisfy NOT NULL columns
            'int_col' => 1, 'char_col' => 'a', 'float_col' => 0.1, 'bool_col' => true,
        ], false);
        $type->save(false);

        $actual = Type::find()->one();
        $this->assertEquals($bigint, $actual->bigint_col);
    }

    /**
     * https://github.com/yiisoft/yii2/issues/12483
     */
    public function testParenthesisDefaultValue()
    {
        $db = $this->getConnection(false);
        if ($db->schema->getTableSchema('test_default_parenthesis') !== null) {
            $db->createCommand()->dropTable('test_default_parenthesis')->execute();
        }

        $db->createCommand()->createTable('test_default_parenthesis', [
            'id' => 'pk',
            'user_timezone' => 'numeric(5,2) DEFAULT (0)::numeric NOT NULL',
        ])->execute();

        $db->schema->refreshTableSchema('test_default_parenthesis');
        $tableSchema = $db->schema->getTableSchema('test_default_parenthesis');
        $this->assertNotNull($tableSchema);
        $column = $tableSchema->getColumn('user_timezone');
        $this->assertNotNull($column);
        $this->assertFalse($column->allowNull);
        $this->assertEquals('numeric', $column->dbType);
        $this->assertEquals(0, $column->defaultValue);
    }

<<<<<<< HEAD
    public function constraintsProvider()
    {
        $result = parent::constraintsProvider();
        $result['1: check'][2][0]->expression = '(("C_check")::text <> \'\'::text)';

        $result['3: foreign key'][2][0]->foreignSchemaName = 'public';
        $result['3: index'][2] = [];
        return $result;
=======
    /**
     * https://github.com/yiisoft/yii2/issues/14192
     */
    public function testTimestampNullDefaultValue()
    {
        $db = $this->getConnection(false);
        if ($db->schema->getTableSchema('test_timestamp_default_null') !== null) {
            $db->createCommand()->dropTable('test_timestamp_default_null')->execute();
        }

        $db->createCommand()->createTable('test_timestamp_default_null', [
            'id' => 'pk',
            'timestamp' => 'timestamp DEFAULT NULL',
        ])->execute();

        $db->schema->refreshTableSchema('test_timestamp_default_null');
        $tableSchema = $db->schema->getTableSchema('test_timestamp_default_null');
        $this->assertNull($tableSchema->getColumn('timestamp')->defaultValue);
>>>>>>> ba0ab403
    }
}<|MERGE_RESOLUTION|>--- conflicted
+++ resolved
@@ -196,7 +196,6 @@
         $this->assertEquals(0, $column->defaultValue);
     }
 
-<<<<<<< HEAD
     public function constraintsProvider()
     {
         $result = parent::constraintsProvider();
@@ -205,25 +204,5 @@
         $result['3: foreign key'][2][0]->foreignSchemaName = 'public';
         $result['3: index'][2] = [];
         return $result;
-=======
-    /**
-     * https://github.com/yiisoft/yii2/issues/14192
-     */
-    public function testTimestampNullDefaultValue()
-    {
-        $db = $this->getConnection(false);
-        if ($db->schema->getTableSchema('test_timestamp_default_null') !== null) {
-            $db->createCommand()->dropTable('test_timestamp_default_null')->execute();
-        }
-
-        $db->createCommand()->createTable('test_timestamp_default_null', [
-            'id' => 'pk',
-            'timestamp' => 'timestamp DEFAULT NULL',
-        ])->execute();
-
-        $db->schema->refreshTableSchema('test_timestamp_default_null');
-        $tableSchema = $db->schema->getTableSchema('test_timestamp_default_null');
-        $this->assertNull($tableSchema->getColumn('timestamp')->defaultValue);
->>>>>>> ba0ab403
     }
 }