--- conflicted
+++ resolved
@@ -56,15 +56,6 @@
         $this->assertEquals($expectedQueryParams, $actualQueryParams);
     }
 
-<<<<<<< HEAD
-    /**
-     * this is not used as a dataprovider for testGetColumnType to speed up the test
-     * when used as dataprovider every single line will cause a reconnect with the database which is not needed here
-     */
-    public function columnTypes()
-    {
-        return array_merge(parent::columnTypes(), []);
-=======
     public function testCommentColumn()
     {
         $qb = $this->getQueryBuilder();
@@ -89,6 +80,14 @@
         $expected = "sp_dropextendedproperty @name = N'MS_Description', @level1type = N'Table',  @level1name = comment";
         $sql = $qb->dropCommentFromTable('comment');
         $this->assertEquals($expected, $sql);
->>>>>>> 135803b8
+    }
+
+    /**
+     * this is not used as a dataprovider for testGetColumnType to speed up the test
+     * when used as dataprovider every single line will cause a reconnect with the database which is not needed here
+     */
+    public function columnTypes()
+    {
+        return array_merge(parent::columnTypes(), []);
     }
 }