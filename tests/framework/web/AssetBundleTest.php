<?php
/**
 * @link http://www.yiiframework.com/
 * @copyright Copyright (c) 2008 Yii Software LLC
 * @license http://www.yiiframework.com/license/
 */

namespace yiiunit\framework\web;

use Yii;
use yii\helpers\FileHelper;
use yii\web\AssetBundle;
use yii\web\AssetManager;
use yii\web\View;

/**
 * @group web
 */
class AssetBundleTest extends \yiiunit\TestCase
{
    protected function setUp()
    {
        parent::setUp();
        $this->mockApplication();

        Yii::setAlias('@web', '/');
        Yii::setAlias('@webroot', '@yiiunit/data/web');
        Yii::setAlias('@testAssetsPath', '@webroot/assets');
        Yii::setAlias('@testAssetsUrl', '@web/assets');
        Yii::setAlias('@testSourcePath', '@webroot/assetSources');

        // clean up assets directory
        $handle = opendir($dir = Yii::getAlias('@testAssetsPath'));
        if ($handle === false) {
            throw new \Exception("Unable to open directory: $dir");
        }
        while (($file = readdir($handle)) !== false) {
            if ($file === '.' || $file === '..' || $file === '.gitignore') {
                continue;
            }
            $path = $dir . DIRECTORY_SEPARATOR . $file;
            if (is_dir($path)) {
                FileHelper::removeDirectory($path);
            } else {
<<<<<<< HEAD
                $this->unlink($path);
=======
                FileHelper::unlink($path);
>>>>>>> 42704705
            }
        }
        closedir($handle);
    }

    /**
     * Returns View with configured AssetManager.
     *
     * @param array $config may be used to override default AssetManager config
     * @return View
     */
    protected function getView(array $config = [])
    {
        $this->mockApplication();
        $view = new View();
        $config = array_merge([
            'basePath' => '@testAssetsPath',
            'baseUrl' => '@testAssetsUrl',
        ], $config);
        $view->setAssetManager(new AssetManager($config));

        return $view;
    }

    public function testSourcesPublish()
    {
        $view = $this->getView();
        $am = $view->assetManager;

        $bundle = TestSourceAsset::register($view);
        $bundle->publish($am);

        $this->assertTrue(is_dir($bundle->basePath));
        $this->sourcesPublish_VerifyFiles('css', $bundle);
        $this->sourcesPublish_VerifyFiles('js', $bundle);
    }

    private function sourcesPublish_VerifyFiles($type, $bundle)
    {
        foreach ($bundle->$type as $filename) {
            $publishedFile = $bundle->basePath . DIRECTORY_SEPARATOR . $filename;
            $sourceFile = $bundle->sourcePath . DIRECTORY_SEPARATOR . $filename;
            $this->assertFileExists($publishedFile);
            $this->assertFileEquals($publishedFile, $sourceFile);
        }
        $this->assertTrue(is_dir($bundle->basePath . DIRECTORY_SEPARATOR . $type));
    }

    public function testSourcesPublishedBySymlink()
    {
        $view = $this->getView(['linkAssets' => true]);
        $this->verifySourcesPublishedBySymlink($view);
    }

    public function testSourcesPublishedBySymlink_Issue9333()
    {
        $view = $this->getView([
            'linkAssets' => true,
            'hashCallback' => function ($path) {
                return sprintf('%x/%x', crc32($path), crc32(Yii::getVersion()));
            },
        ]);
        $bundle = $this->verifySourcesPublishedBySymlink($view);
        $this->assertTrue(is_dir(dirname($bundle->basePath)));
    }

    public function testSourcesPublish_AssetManagerBeforeCopy()
    {
        $view = $this->getView([
            'beforeCopy' => function ($from, $to) {
                return false;
            },
        ]);
        $am = $view->assetManager;

        $bundle = TestSourceAsset::register($view);
        $bundle->publish($am);

        $this->assertFalse(is_dir($bundle->basePath));
        foreach ($bundle->js as $filename) {
            $publishedFile = $bundle->basePath . DIRECTORY_SEPARATOR . $filename;
            $this->assertFileNotExists($publishedFile);
        }
    }

    public function testSourcesPublish_AssetBeforeCopy()
    {
        $view = $this->getView();
        $am = $view->assetManager;

        $bundle = new TestSourceAsset();
        $bundle->publishOptions = [
            'beforeCopy' => function ($from, $to) {
                return false;
            },
        ];
        $bundle->publish($am);

        $this->assertFalse(is_dir($bundle->basePath));
        foreach ($bundle->js as $filename) {
            $publishedFile = $bundle->basePath . DIRECTORY_SEPARATOR . $filename;
            $this->assertFileNotExists($publishedFile);
        }
    }

    public function testSourcesPublish_publishOptions_Only()
    {
        $view = $this->getView();
        $am = $view->assetManager;

        $bundle = new TestSourceAsset([
            'publishOptions' => [
                'only' => [
                    'js/*',
                ],
            ],
        ]);
        $bundle->publish($am);

        $notNeededFilesDir = dirname($bundle->basePath . DIRECTORY_SEPARATOR . $bundle->css[0]);
        $this->assertFileNotExists($notNeededFilesDir);

        foreach ($bundle->js as $filename) {
            $publishedFile = $bundle->basePath . DIRECTORY_SEPARATOR . $filename;
            $this->assertFileExists($publishedFile);
        }
        $this->assertTrue(is_dir(dirname($bundle->basePath . DIRECTORY_SEPARATOR . $bundle->js[0])));
        $this->assertTrue(is_dir($bundle->basePath));
    }

    /**
     * @param View $view
     * @return AssetBundle
     */
    protected function verifySourcesPublishedBySymlink($view)
    {
        $am = $view->assetManager;

        $bundle = TestSourceAsset::register($view);
        $bundle->publish($am);

        $this->assertTrue(is_dir($bundle->basePath));
        foreach ($bundle->js as $filename) {
            $publishedFile = $bundle->basePath . DIRECTORY_SEPARATOR . $filename;
            $sourceFile = $bundle->basePath . DIRECTORY_SEPARATOR . $filename;

            $this->assertTrue(is_link($bundle->basePath));
            $this->assertFileExists($publishedFile);
            $this->assertFileEquals($publishedFile, $sourceFile);
        }

<<<<<<< HEAD
        $this->assertTrue($this->unlink($bundle->basePath));
=======
        $this->assertTrue(FileHelper::unlink($bundle->basePath));
>>>>>>> 42704705
        return $bundle;
    }

    /**
     * Properly removes symlinked directory under Windows, MacOS and Linux
     *
     * @param string $file path to symlink
     * @return bool
     */
    protected function unlink($file)
    {
        if (is_dir($file) && DIRECTORY_SEPARATOR === '\\') {
            return rmdir($file);
        }
        return unlink($file);
    }

    public function testRegister()
    {
        $view = $this->getView();

        $this->assertEmpty($view->assetBundles);
        TestSimpleAsset::register($view);
        $this->assertCount(1, $view->assetBundles);
        $this->assertArrayHasKey('yiiunit\\framework\\web\\TestSimpleAsset', $view->assetBundles);
        $this->assertInstanceOf(AssetBundle::class, $view->assetBundles['yiiunit\\framework\\web\\TestSimpleAsset']);

        $expected = <<<'EOF'
123<script src="/js/jquery.js"></script>4
EOF;
        $this->assertEquals($expected, $view->renderFile('@yiiunit/data/views/rawlayout.php'));
    }

    public function testSimpleDependency()
    {
        $view = $this->getView();

        $this->assertEmpty($view->assetBundles);
        TestAssetBundle::register($view);
        $this->assertCount(3, $view->assetBundles);
        $this->assertArrayHasKey('yiiunit\\framework\\web\\TestAssetBundle', $view->assetBundles);
        $this->assertArrayHasKey('yiiunit\\framework\\web\\TestJqueryAsset', $view->assetBundles);
        $this->assertArrayHasKey('yiiunit\\framework\\web\\TestAssetLevel3', $view->assetBundles);
        $this->assertInstanceOf(AssetBundle::class, $view->assetBundles['yiiunit\\framework\\web\\TestAssetBundle']);
        $this->assertInstanceOf(AssetBundle::class, $view->assetBundles['yiiunit\\framework\\web\\TestJqueryAsset']);
        $this->assertInstanceOf(AssetBundle::class, $view->assetBundles['yiiunit\\framework\\web\\TestAssetLevel3']);

        $expected = <<<'EOF'
1<link href="/files/cssFile.css" rel="stylesheet">23<script src="/js/jquery.js"></script>
<script src="/files/jsFile.js"></script>4
EOF;
        $this->assertEqualsWithoutLE($expected, $view->renderFile('@yiiunit/data/views/rawlayout.php'));
    }

    public function positionProvider()
    {
        return [
            [View::POS_HEAD, true],
            [View::POS_HEAD, false],
            [View::POS_BEGIN, true],
            [View::POS_BEGIN, false],
            [View::POS_END, true],
            [View::POS_END, false],
        ];
    }

    /**
     * @dataProvider positionProvider
     * @param int $pos
     * @param bool $jqAlreadyRegistered
     */
    public function testPositionDependency($pos, $jqAlreadyRegistered)
    {
        $view = $this->getView();

        $view->getAssetManager()->bundles['yiiunit\\framework\\web\\TestAssetBundle'] = [
            'jsOptions' => [
                'position' => $pos,
            ],
        ];

        $this->assertEmpty($view->assetBundles);
        if ($jqAlreadyRegistered) {
            TestJqueryAsset::register($view);
        }
        TestAssetBundle::register($view);
        $this->assertCount(3, $view->assetBundles);
        $this->assertArrayHasKey('yiiunit\\framework\\web\\TestAssetBundle', $view->assetBundles);
        $this->assertArrayHasKey('yiiunit\\framework\\web\\TestJqueryAsset', $view->assetBundles);
        $this->assertArrayHasKey('yiiunit\\framework\\web\\TestAssetLevel3', $view->assetBundles);

        $this->assertInstanceOf(AssetBundle::class, $view->assetBundles['yiiunit\\framework\\web\\TestAssetBundle']);
        $this->assertInstanceOf(AssetBundle::class, $view->assetBundles['yiiunit\\framework\\web\\TestJqueryAsset']);
        $this->assertInstanceOf(AssetBundle::class, $view->assetBundles['yiiunit\\framework\\web\\TestAssetLevel3']);

        $this->assertArrayHasKey('position', $view->assetBundles['yiiunit\\framework\\web\\TestAssetBundle']->jsOptions);
        $this->assertEquals($pos, $view->assetBundles['yiiunit\\framework\\web\\TestAssetBundle']->jsOptions['position']);
        $this->assertArrayHasKey('position', $view->assetBundles['yiiunit\\framework\\web\\TestJqueryAsset']->jsOptions);
        $this->assertEquals($pos, $view->assetBundles['yiiunit\\framework\\web\\TestJqueryAsset']->jsOptions['position']);
        $this->assertArrayHasKey('position', $view->assetBundles['yiiunit\\framework\\web\\TestAssetLevel3']->jsOptions);
        $this->assertEquals($pos, $view->assetBundles['yiiunit\\framework\\web\\TestAssetLevel3']->jsOptions['position']);

        switch ($pos) {
            case View::POS_HEAD:
                $expected = <<<'EOF'
1<link href="/files/cssFile.css" rel="stylesheet">
<script src="/js/jquery.js"></script>
<script src="/files/jsFile.js"></script>234
EOF;
            break;
            case View::POS_BEGIN:
                $expected = <<<'EOF'
1<link href="/files/cssFile.css" rel="stylesheet">2<script src="/js/jquery.js"></script>
<script src="/files/jsFile.js"></script>34
EOF;
            break;
            default:
            case View::POS_END:
                $expected = <<<'EOF'
1<link href="/files/cssFile.css" rel="stylesheet">23<script src="/js/jquery.js"></script>
<script src="/files/jsFile.js"></script>4
EOF;
            break;
        }
        $this->assertEqualsWithoutLE($expected, $view->renderFile('@yiiunit/data/views/rawlayout.php'));
    }

    public function positionProvider2()
    {
        return [
            [View::POS_BEGIN, true],
            [View::POS_BEGIN, false],
            [View::POS_END, true],
            [View::POS_END, false],
        ];
    }

    /**
     * @dataProvider positionProvider
     * @param int $pos
     * @param bool $jqAlreadyRegistered
     */
    public function testPositionDependencyConflict($pos, $jqAlreadyRegistered)
    {
        $view = $this->getView();

        $view->getAssetManager()->bundles['yiiunit\\framework\\web\\TestAssetBundle'] = [
            'jsOptions' => [
                'position' => $pos - 1,
            ],
        ];
        $view->getAssetManager()->bundles['yiiunit\\framework\\web\\TestJqueryAsset'] = [
            'jsOptions' => [
                'position' => $pos,
            ],
        ];

        $this->assertEmpty($view->assetBundles);
        if ($jqAlreadyRegistered) {
            TestJqueryAsset::register($view);
        }
        $this->expectException('yii\\base\\InvalidConfigException');
        TestAssetBundle::register($view);
    }

    public function testCircularDependency()
    {
        $this->expectException('yii\\base\\InvalidConfigException');
        TestAssetCircleA::register($this->getView());
    }

    public function testDuplicateAssetFile()
    {
        $view = $this->getView();

        $this->assertEmpty($view->assetBundles);
        TestSimpleAsset::register($view);
        $this->assertCount(1, $view->assetBundles);
        $this->assertArrayHasKey('yiiunit\\framework\\web\\TestSimpleAsset', $view->assetBundles);
        $this->assertInstanceOf(AssetBundle::class, $view->assetBundles['yiiunit\\framework\\web\\TestSimpleAsset']);
        // register TestJqueryAsset which also has the jquery.js
        TestJqueryAsset::register($view);

        $expected = <<<'EOF'
123<script src="/js/jquery.js"></script>4
EOF;
        $this->assertEquals($expected, $view->renderFile('@yiiunit/data/views/rawlayout.php'));
    }

    public function testPerFileOptions()
    {
        $view = $this->getView();

        $this->assertEmpty($view->assetBundles);
        TestAssetPerFileOptions::register($view);

        $expected = <<<'EOF'
1<link href="/default_options.css" rel="stylesheet" media="screen" hreflang="en">
<link href="/tv.css" rel="stylesheet" media="tv" hreflang="en">
<link href="/screen_and_print.css" rel="stylesheet" media="screen, print" hreflang="en">23<script src="/normal.js" charset="utf-8"></script>
<script src="/defered.js" charset="utf-8" defer></script>4
EOF;
        $this->assertEqualsWithoutLE($expected, $view->renderFile('@yiiunit/data/views/rawlayout.php'));
    }

    public function registerFileDataProvider()
    {
        return [
            // JS files registration
            [
                'js', '@web/assetSources/js/missing-file.js', true,
                '123<script src="/assetSources/js/missing-file.js"></script>4',
            ],
            [
                'js', '@web/assetSources/js/jquery.js', false,
                '123<script src="/assetSources/js/jquery.js"></script>4',
            ],
            [
                'js', 'http://example.com/assetSources/js/jquery.js', false,
                '123<script src="http://example.com/assetSources/js/jquery.js"></script>4',
            ],
            [
                'js', '//example.com/assetSources/js/jquery.js', false,
                '123<script src="//example.com/assetSources/js/jquery.js"></script>4',
            ],
            [
                'js', 'assetSources/js/jquery.js', false,
                '123<script src="assetSources/js/jquery.js"></script>4',
            ],
            [
                'js', '/assetSources/js/jquery.js', false,
                '123<script src="/assetSources/js/jquery.js"></script>4',
            ],

            // CSS file registration
            [
                'css', '@web/assetSources/css/missing-file.css', true,
                '1<link href="/assetSources/css/missing-file.css" rel="stylesheet">234',
            ],
            [
                'css', '@web/assetSources/css/stub.css', false,
                '1<link href="/assetSources/css/stub.css" rel="stylesheet">234',
            ],
            [
                'css', 'http://example.com/assetSources/css/stub.css', false,
                '1<link href="http://example.com/assetSources/css/stub.css" rel="stylesheet">234',
            ],
            [
                'css', '//example.com/assetSources/css/stub.css', false,
                '1<link href="//example.com/assetSources/css/stub.css" rel="stylesheet">234',
            ],
            [
                'css', 'assetSources/css/stub.css', false,
                '1<link href="assetSources/css/stub.css" rel="stylesheet">234',
            ],
            [
                'css', '/assetSources/css/stub.css', false,
                '1<link href="/assetSources/css/stub.css" rel="stylesheet">234',
            ],

            // Custom `@web` aliases
            [
                'js', '@web/assetSources/js/missing-file1.js', true,
                '123<script src="/backend/assetSources/js/missing-file1.js"></script>4',
                '/backend',
            ],
            [
                'js', 'http://full-url.example.com/backend/assetSources/js/missing-file.js', true,
                '123<script src="http://full-url.example.com/backend/assetSources/js/missing-file.js"></script>4',
                '/backend',
            ],
            [
                'css', '//backend/backend/assetSources/js/missing-file.js', true,
                '1<link href="//backend/backend/assetSources/js/missing-file.js" rel="stylesheet">234',
                '/backend',
            ],
            [
                'css', '@web/assetSources/css/stub.css', false,
                '1<link href="/en/blog/backend/assetSources/css/stub.css" rel="stylesheet">234',
                '/en/blog/backend',
            ],

            // UTF-8 chars
            [
                'css', '@web/assetSources/css/stub.css', false,
                '1<link href="/рус/сайт/assetSources/css/stub.css" rel="stylesheet">234',
                '/рус/сайт',
            ],
            [
                'js', '@web/assetSources/js/jquery.js', false,
                '123<script src="/汉语/漢語/assetSources/js/jquery.js"></script>4',
                '/汉语/漢語',
            ],

            // Custom alias repeats in the asset URL
            [
                'css', '@web/assetSources/repeat/css/stub.css', false,
                '1<link href="/repeat/assetSources/repeat/css/stub.css" rel="stylesheet">234',
                '/repeat',
            ],
            [
                'js', '@web/assetSources/repeat/js/jquery.js', false,
                '123<script src="/repeat/assetSources/repeat/js/jquery.js"></script>4',
                '/repeat',
            ],
        ];
    }

    /**
     * @dataProvider registerFileDataProvider
     * @param string $type either `js` or `css`
     * @param string $path
     * @param string|bool $appendTimestamp
     * @param string $expected
     * @param string|null $webAlias
     */
    public function testRegisterFileAppendTimestamp($type, $path, $appendTimestamp, $expected, $webAlias = null)
    {
        $originalAlias = Yii::getAlias('@web');
        if ($webAlias === null) {
            $webAlias = $originalAlias;
        }
        Yii::setAlias('@web', $webAlias);


        $view = $this->getView(['appendTimestamp' => $appendTimestamp]);
        $method = 'register' . ucfirst($type) . 'File';
        $view->$method($path);
        $this->assertEquals($expected, $view->renderFile('@yiiunit/data/views/rawlayout.php'));

        Yii::setAlias('@web', $originalAlias);
    }
}

class TestSimpleAsset extends AssetBundle
{
    public $basePath = '@webroot/js';
    public $baseUrl = '@web/js';
    public $js = [
        'jquery.js',
    ];
}

class TestSourceAsset extends AssetBundle
{
    public $sourcePath = '@testSourcePath';
    public $js = [
        'js/jquery.js',
    ];
    public $css = [
        'css/stub.css',
    ];
}

class TestAssetBundle extends AssetBundle
{
    public $basePath = '@webroot/files';
    public $baseUrl = '@web/files';
    public $css = [
        'cssFile.css',
    ];
    public $js = [
        'jsFile.js',
    ];
    public $depends = [
        'yiiunit\\framework\\web\\TestJqueryAsset',
    ];
}

class TestJqueryAsset extends AssetBundle
{
    public $basePath = '@webroot/js';
    public $baseUrl = '@web/js';
    public $js = [
        'jquery.js',
    ];
    public $depends = [
        'yiiunit\\framework\\web\\TestAssetLevel3',
    ];
}

class TestAssetLevel3 extends AssetBundle
{
    public $basePath = '@webroot/js';
    public $baseUrl = '@web/js';
}

class TestAssetCircleA extends AssetBundle
{
    public $basePath = '@webroot/js';
    public $baseUrl = '@web/js';
    public $js = [
        'jquery.js',
    ];
    public $depends = [
        'yiiunit\\framework\\web\\TestAssetCircleB',
    ];
}

class TestAssetCircleB extends AssetBundle
{
    public $basePath = '@webroot/js';
    public $baseUrl = '@web/js';
    public $js = [
        'jquery.js',
    ];
    public $depends = [
        'yiiunit\\framework\\web\\TestAssetCircleA',
    ];
}

class TestAssetPerFileOptions extends AssetBundle
{
    public $basePath = '@webroot';
    public $baseUrl = '@web';
    public $css = [
        'default_options.css',
        ['tv.css', 'media' => 'tv'],
        ['screen_and_print.css', 'media' => 'screen, print'],
    ];
    public $js = [
        'normal.js',
        ['defered.js', 'defer' => true],
    ];
    public $cssOptions = ['media' => 'screen', 'hreflang' => 'en'];
    public $jsOptions = ['charset' => 'utf-8'];
}<|MERGE_RESOLUTION|>--- conflicted
+++ resolved
@@ -42,11 +42,7 @@
             if (is_dir($path)) {
                 FileHelper::removeDirectory($path);
             } else {
-<<<<<<< HEAD
-                $this->unlink($path);
-=======
                 FileHelper::unlink($path);
->>>>>>> 42704705
             }
         }
         closedir($handle);
@@ -198,11 +194,7 @@
             $this->assertFileEquals($publishedFile, $sourceFile);
         }
 
-<<<<<<< HEAD
-        $this->assertTrue($this->unlink($bundle->basePath));
-=======
         $this->assertTrue(FileHelper::unlink($bundle->basePath));
->>>>>>> 42704705
         return $bundle;
     }
 
