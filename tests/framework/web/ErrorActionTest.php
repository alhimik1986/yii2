<?php

namespace yiiunit\framework\web;

use Yii;
use yii\base\InvalidConfigException;
use yii\base\UserException;
use yii\web\Controller;
use yii\web\ErrorAction;
use yiiunit\TestCase;

/**
 * @group web
 */
class ErrorActionTest extends TestCase
{
    protected function setUp()
    {
        parent::setUp();
<<<<<<< HEAD

        $this->mockApplication([
            'components' => [
                'request' => [
                    'class' => Request::class,
                ],
            ],
        ]);
=======
        $this->mockWebApplication();
>>>>>>> da3bb5aa
    }

    /**
     * Creates a controller instance
     *
     * @param array $actionConfig
     * @return TestController
     */
    public function getController($actionConfig = [])
    {
        return new TestController('test', Yii::$app, ['layout' => false, 'actionConfig' => $actionConfig]);
    }

    public function testYiiException()
    {
        Yii::$app->getErrorHandler()->exception = new InvalidConfigException('This message will not be shown to the user');

        $this->assertEquals('Name: Invalid Configuration
Code: 500
Message: An internal server error occurred.
Exception: yii\base\InvalidConfigException', $this->getController()->runAction('error'));
    }

    public function testUserException()
    {
        Yii::$app->getErrorHandler()->exception = new UserException('User can see this error message');

        $this->assertEquals('Name: Exception
Code: 500
Message: User can see this error message
Exception: yii\base\UserException', $this->getController()->runAction('error'));
    }

    public function testAjaxRequest()
    {
        $_SERVER['HTTP_X_REQUESTED_WITH'] = 'XMLHttpRequest';

        $this->assertEquals('Not Found (#404): Page not found.', $this->getController()->runAction('error'));
    }

    public function testGenericException()
    {
        Yii::$app->getErrorHandler()->exception = new \InvalidArgumentException('This message will not be shown to the user');

        $this->assertEquals('Name: Error
Code: 500
Message: An internal server error occurred.
Exception: InvalidArgumentException', $this->getController()->runAction('error'));
    }

    public function testGenericExceptionCustomNameAndMessage()
    {
        Yii::$app->getErrorHandler()->exception = new \InvalidArgumentException('This message will not be shown to the user');

        $controller = $this->getController([
            'defaultName' => 'Oops...',
            'defaultMessage' => 'The system is drunk'
        ]);

        $this->assertEquals('Name: Oops...
Code: 500
Message: The system is drunk
Exception: InvalidArgumentException', $controller->runAction('error'));
    }

    public function testNoExceptionInHandler()
    {
        $this->assertEquals('Name: Not Found (#404)
Code: 404
Message: Page not found.
Exception: yii\web\NotFoundHttpException', $this->getController()->runAction('error'));
    }

    public function testDefaultView()
    {
        /** @var ErrorAction $action */
        $action = $this->getController()->createAction('error');

        // Unset view name. Class should try to load view that matches action name by default
        $action->view = null;
        $ds = preg_quote(DIRECTORY_SEPARATOR, '\\');
        $this->setExpectedExceptionRegExp('yii\base\ViewNotFoundException', '#The view file does not exist: .*?views' . $ds . 'test' . $ds . 'error.php#');
        $this->invokeMethod($action, 'renderHtmlResponse');
    }


}

class TestController extends Controller
{
    private $actionConfig;

    public function setActionConfig($config = [])
    {
        $this->actionConfig = $config;
    }

    public function actions()
    {
        return [
            'error' => array_merge([
                'class' => ErrorAction::class,
                'view' => '@yiiunit/data/views/error.php',
            ], $this->actionConfig),
        ];
    }
}<|MERGE_RESOLUTION|>--- conflicted
+++ resolved
@@ -17,18 +17,7 @@
     protected function setUp()
     {
         parent::setUp();
-<<<<<<< HEAD
-
-        $this->mockApplication([
-            'components' => [
-                'request' => [
-                    'class' => Request::class,
-                ],
-            ],
-        ]);
-=======
         $this->mockWebApplication();
->>>>>>> da3bb5aa
     }
 
     /**
