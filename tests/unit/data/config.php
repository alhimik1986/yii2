--- conflicted
+++ resolved
@@ -1,7 +1,8 @@
 <?php
 
 return array(
-<<<<<<< HEAD
+	//'appClass' => '\yii\web\Application',
+	'appClass' => '\yii\console\Application',
     'databases' => array(
         'mysql' => array(
             'dsn' => 'mysql:host=127.0.0.1;dbname=yiitest',
@@ -13,15 +14,5 @@
             'dsn' => 'sqlite::memory:',
             'fixture' => __DIR__ . '/sqlite.sql',
         ),
-    )
-=======
-	//'appClass' => '\yii\web\Application',
-	'appClass' => '\yii\console\Application',
-	'mysql' => array(
-		'dsn' => 'mysql:host=127.0.0.1;dbname=yiitest',
-		'username' => 'travis',
-		'password' => '',
-		'fixture' => __DIR__ . '/mysql.sql',
-	),
->>>>>>> f23a677b
+    ),
 );